use std::collections::HashMap;
<<<<<<< HEAD
use std::env::var;
use std::f32::consts::E;
use std::fmt::{Display, Formatter, write};
use std::iter::Map;
use std::mem::take;
use std::ops::Add;
use std::os::unix::raw::gid_t;
use bigdecimal::BigDecimal;
=======
use std::fmt::{Display, Formatter};
>>>>>>> bf8ee2e0
use bit_set::BitSet;
use uuid::Uuid;
<<<<<<< HEAD
use crate::command::{get_i64, HeaderPacket};
use crate::command::event::LogEvent::{FormatDescriptionLog, XidLog};
=======
use crate::command::{get_i64};
>>>>>>> bf8ee2e0
use crate::instance::log_buffer::LogBuffer;


/* Enumeration type for the different types of log events. */
pub const UNKNOWN_EVENT: u8 = 0;
pub const START_EVENT_V3: usize = 1;
pub const QUERY_EVENT: usize = 2;
pub const STOP_EVENT: usize = 3;
pub const ROTATE_EVENT: usize = 4;
pub const INTVAR_EVENT: usize = 5;
pub const LOAD_EVENT: usize = 6;
pub const SLAVE_EVENT: usize = 7;
pub const CREATE_FILE_EVENT: usize = 8;
pub const APPEND_BLOCK_EVENT: usize = 9;
pub const EXEC_LOAD_EVENT: usize = 10;
pub const DELETE_FILE_EVENT: usize = 11;

/*
     * 3 is MySQL 4.x; 4 is MySQL 5.0.0. Compared to version 3, version 4 has: -
     * a different Start_log_event, which includes info about the binary log
     * (sizes of headers); this info is included for better compatibility if the
     * master's MySQL version is different from the slave's. - all events have a
     * unique ID (the triplet (server_id, timestamp at server start, other) to
     * be sure an event is not executed more than once in a multimaster setup,
     * example: M1 / \ v v M2 M3 \ / v v S if a query is run on M1, it will
     * arrive twice on S, so we need that S remembers the last unique ID it has
     * processed, to compare and know if the event should be skipped or not.
     * Example of ID: we already have the server id (4 bytes), plus:
     * timestamp_when_the_master_started (4 bytes), a counter (a sequence number
     * which increments every time we write an event to the binlog) (3 bytes).
     * Q: how do we handle when the counter is overflowed and restarts from 0 ?
     * - Query and Load (Create or Execute) events may have a more precise
     * timestamp (with microseconds), number of matched/affected/warnings rows
     * and fields of session variables: SQL_MODE, FOREIGN_KEY_CHECKS,
     * UNIQUE_CHECKS, SQL_AUTO_IS_NULL, the collations and charsets, the
     * PASSWORD() version (old/new/...).
     */

pub const BINLOG_VERSION: u8 = 4;

/* Default 5.0 server version */
pub const SERVER_VERSION: &str = "5.0";

/**
 * Event header offsets; these point to places inside the fixed header.
 */
pub const EVENT_TYPE_OFFSET: u8 = 4;
pub const SERVER_ID_OFFSET: u8 = 5;
pub const EVENT_LEN_OFFSET: u8 = 9;
pub const LOG_POS_OFFSET: u8 = 13;
pub const FLAGS_OFFSET: u8 = 17;

/* event-specific post-header sizes */
// where 3.23, 4.x and 5.0 agree
pub const QUERY_HEADER_MINIMAL_LEN: u8 = 4 + 4 + 1 + 2;
// where 5.0 differs: 2 for len of N-bytes vars.
pub const QUERY_HEADER_LEN: u8 = QUERY_HEADER_MINIMAL_LEN + 2;


/**
 * NEW_LOAD_EVENT is like LOAD_EVENT except that it has a longer sql_ex,
 * allowing multibyte TERMINATED BY etc; both types share the same class
 * (Load_log_event)
 */
pub const NEW_LOAD_EVENT: usize = 12;
pub const RAND_EVENT: usize = 13;
pub const USER_VAR_EVENT: usize = 14;
pub const FORMAT_DESCRIPTION_EVENT: usize = 15;
pub const XID_EVENT: usize = 16;
pub const BEGIN_LOAD_QUERY_EVENT: usize = 17;
pub const EXECUTE_LOAD_QUERY_EVENT: usize = 18;
pub const TABLE_MAP_EVENT: usize = 19;

/**
 * These event numbers were used for 5.1.0 to 5.1.15 and are therefore
 * obsolete.
 */
pub const PRE_GA_WRITE_ROWS_EVENT: usize = 20;
pub const PRE_GA_UPDATE_ROWS_EVENT: usize = 21;
pub const PRE_GA_DELETE_ROWS_EVENT: usize = 22;

/**
 * These event numbers are used from 5.1.16 and forward
 */
pub const WRITE_ROWS_EVENT_V1: usize = 23;
pub const UPDATE_ROWS_EVENT_V1: usize = 24;
pub const DELETE_ROWS_EVENT_V1: usize = 25;

/**
 * Something out of the ordinary happened on the master
 */
pub const INCIDENT_EVENT: usize = 26;

/**
 * Heartbeat event to be send by master at its idle time to ensure master's
 * online status to slave
 */
pub const HEARTBEAT_LOG_EVENT: usize = 27;

/**
 * In some situations, it is necessary to send over ignorable data to the
 * slave: data that a slave can handle in  there is code for handling
 * it, but which can be ignored if it is not recognized.
 */
pub const IGNORABLE_LOG_EVENT: usize = 28;
pub const ROWS_QUERY_LOG_EVENT: usize = 29;

/** Version 2 of the Row events */
pub const WRITE_ROWS_EVENT: usize = 30;
pub const UPDATE_ROWS_EVENT: usize = 31;
pub const DELETE_ROWS_EVENT: usize = 32;
pub const GTID_LOG_EVENT: usize = 33;
pub const ANONYMOUS_GTID_LOG_EVENT: usize = 34;

pub const PREVIOUS_GTIDS_LOG_EVENT: usize = 35;

/* MySQL 5.7 events */
pub const TRANSACTION_CONTEXT_EVENT: usize = 36;

pub const VIEW_CHANGE_EVENT: usize = 37;

/* Prepared XA transaction terminal event similar to Xid */
pub const XA_PREPARE_LOG_EVENT: usize = 38;

/**
 * Extension of UPDATE_ROWS_EVENT, allowing partial values according to
 * binlog_row_value_options.
 */
pub const PARTIAL_UPDATE_ROWS_EVENT: usize = 39;

/* mysql 8.0.20 */
pub const TRANSACTION_PAYLOAD_EVENT: usize = 40;

pub const MYSQL_ENUM_END_EVENT: usize = 41;

// mariaDb 5.5.34
/* New MySQL/Sun events are to be added right above this comment */
pub const MYSQL_EVENTS_END: usize = 49;

pub const MARIA_EVENTS_BEGIN: usize = 160;
/* New Maria event numbers start from here */
pub const ANNOTATE_ROWS_EVENT: usize = 160;
/*
 * Binlog checkpoint event. Used for XA crash recovery on the master, not
 * used in replication. A binlog checkpoint event specifies a binlog file
 * such that XA crash recovery can start from that file - and it is
 * guaranteed to find all XIDs that are prepared in storage engines but not
 * yet committed.
 */
pub const BINLOG_CHECKPOINT_EVENT: usize = 161;
/*
 * Gtid event. For global transaction ID, used to start a new event group,
 * instead of the old BEGIN query event, and also to mark stand-alone
 * events.
 */
pub const GTID_EVENT: usize = 162;
/*
 * Gtid list event. Logged at the start of every binlog, to record the
 * current replication state. This consists of the last GTID seen for each
 * replication domain.
 */
pub const GTID_LIST_EVENT: usize = 163;

pub const START_ENCRYPTION_EVENT: usize = 164;

/** end marker */
pub const ENUM_END_EVENT: usize = 165;

/**
 * 1 byte length, 1 byte format Length is total length in bytes, including 2
 * byte header Length values 0 and 1 are currently invalid and reserved.
 */
pub const EXTRA_ROW_INFO_LEN_OFFSET: u8 = 0;
pub const EXTRA_ROW_INFO_FORMAT_OFFSET: u8 = 1;
pub const EXTRA_ROW_INFO_HDR_BYTES: u8 = 2;
pub const EXTRA_ROW_INFO_MAX_PAYLOAD: u8 = 255 - EXTRA_ROW_INFO_HDR_BYTES;

// Events are without checksum though its generator
pub const BINLOG_CHECKSUM_ALG_OFF: u8 = 0;
// is checksum-capable New Master (NM).
// CRC32 of zlib algorithm.
pub const BINLOG_CHECKSUM_ALG_CRC32: u8 = 1;
// the cut line: valid alg range is [1, 0x7f].
pub const BINLOG_CHECKSUM_ALG_ENUM_END: u8 = 2;
// special value to tag undetermined yet checksum
pub const BINLOG_CHECKSUM_ALG_UNDEF: u8 = 255;
// or events from checksum-unaware servers

pub const CHECKSUM_CRC32_SIGNATURE_LEN: u8 = 4;
pub const BINLOG_CHECKSUM_ALG_DESC_LEN: u8 = 1;
/**
 * defined statically while there is just one alg implemented
 */
pub const BINLOG_CHECKSUM_LEN: u8 = CHECKSUM_CRC32_SIGNATURE_LEN;

/* MySQL or old MariaDB slave with no announced capability. */
pub const MARIA_SLAVE_CAPABILITY_UNKNOWN: u8 = 0;

/* MariaDB >= 5.3, which understands ANNOTATE_ROWS_EVENT. */
pub const MARIA_SLAVE_CAPABILITY_ANNOTATE: u8 = 1;
/*
 * MariaDB >= 5.5. This version has the capability to tolerate events
 * omitted from the binlog stream without breaking replication (MySQL slaves
 * fail because they mis-compute the offsets into the master's binlog).
 */
pub const MARIA_SLAVE_CAPABILITY_TOLERATE_HOLES: u8 = 2;
/* MariaDB >= 10.0, which knows about binlog_checkpoint_log_event. */
pub const MARIA_SLAVE_CAPABILITY_BINLOG_CHECKPOINT: u8 = 3;
/* MariaDB >= 10.0.1, which knows about global transaction id events. */
pub const MARIA_SLAVE_CAPABILITY_GTID: u8 = 4;

/* Our capability. */
pub const MARIA_SLAVE_CAPABILITY_MINE: u8 = MARIA_SLAVE_CAPABILITY_GTID;

/**
 * For an event, 'e', carrying a type code, that a slave, 's', does not
 * recognize, 's' will check 'e' for LOG_EVENT_IGNORABLE_F, and if the flag
 * is set, then 'e' is ignored. Otherwise, 's' acknowledges that it has
 * found an unknown event in the relay log.
 */
pub const LOG_EVENT_IGNORABLE_F: u8 = 0x80;

/** enum_field_types */
pub const MYSQL_TYPE_DECIMAL: u8 = 0;
pub const MYSQL_TYPE_TINY: u8 = 1;
pub const MYSQL_TYPE_SHORT: u8 = 2;
pub const MYSQL_TYPE_LONG: u8 = 3;
pub const MYSQL_TYPE_FLOAT: u8 = 4;
pub const MYSQL_TYPE_DOUBLE: u8 = 5;
pub const MYSQL_TYPE_NULL: u8 = 6;
pub const MYSQL_TYPE_TIMESTAMP: u8 = 7;
pub const MYSQL_TYPE_LONGLONG: u8 = 8;
pub const MYSQL_TYPE_INT24: u8 = 9;
pub const MYSQL_TYPE_DATE: u8 = 10;
pub const MYSQL_TYPE_TIME: u8 = 11;
pub const MYSQL_TYPE_DATETIME: u8 = 12;
pub const MYSQL_TYPE_YEAR: u8 = 13;
pub const MYSQL_TYPE_NEWDATE: u8 = 14;
pub const MYSQL_TYPE_VARCHAR: u8 = 15;
pub const MYSQL_TYPE_BIT: u8 = 16;
pub const MYSQL_TYPE_TIMESTAMP2: u8 = 17;
pub const MYSQL_TYPE_DATETIME2: u8 = 18;
pub const MYSQL_TYPE_TIME2: u8 = 19;
pub const MYSQL_TYPE_TYPED_ARRAY: u8 = 20;
pub const MYSQL_TYPE_INVALID: u8 = 243;
pub const MYSQL_TYPE_BOOL: u8 = 244;
pub const MYSQL_TYPE_JSON: u8 = 245;
pub const MYSQL_TYPE_NEWDECIMAL: u8 = 246;
pub const MYSQL_TYPE_ENUM: u8 = 247;
pub const MYSQL_TYPE_SET: u8 = 248;
pub const MYSQL_TYPE_TINY_BLOB: u8 = 249;
pub const MYSQL_TYPE_MEDIUM_BLOB: u8 = 250;
pub const MYSQL_TYPE_LONG_BLOB: u8 = 251;
pub const MYSQL_TYPE_BLOB: u8 = 252;
pub const MYSQL_TYPE_VAR_STRING: u8 = 253;
pub const MYSQL_TYPE_STRING: u8 = 254;
pub const MYSQL_TYPE_GEOMETRY: u8 = 255;


pub struct LogHeader {
    kind: usize,
    log_pos: u32,
    when: u32,
    event_len: usize,
    server_id: u32,
    flags: u16,
    checksum_alg: u8,
    crc: u32,
    log_file_name: Option<String>,
    gtid_map: HashMap<String, String>,
}

impl Clone for LogHeader {
    fn clone(&self) -> Self {
        LogHeader {
            kind: self.kind,
            log_pos: self.log_pos,
            when: self.when,
            event_len: self.event_len,
            server_id: self.server_id,
            flags: self.flags,
            checksum_alg: self.checksum_alg,
            crc: self.crc,
            log_file_name: self.log_file_name.clone(),
            gtid_map: self.gtid_map.clone(),
        }
    }
}

impl LogHeader {
    pub fn new() -> Self {
        Self { kind: 0, log_pos: 0, when: 0, event_len: 0, server_id: 0, flags: 0, checksum_alg: 0, crc: 0, log_file_name: Option::Some(String::new()), gtid_map: Default::default() }
    }

    pub fn from_buffer(buffer: &mut LogBuffer, description_event: &FormatDescriptionLogEvent) -> Option<LogHeader> {
        let mut header = LogHeader {
            when: 0,
            kind: 0,
            server_id: 0,
            event_len: 0,
            log_pos: 0,
            flags: 0,
            checksum_alg: 0,
            crc: 0,
            log_file_name: None,
            gtid_map: Default::default(),
        };

        header.when = buffer.get_uint32().ok()?;
        header.kind = buffer.get_uint8().ok()? as usize;
        header.server_id = buffer.get_uint32().ok()?;
        header.event_len = buffer.get_uint32().ok()? as usize;

        if description_event.binlog_version == 1 {
            header.log_pos = 0;
            header.flags = 0;
            return Option::Some(header);
        }
        /* 4.0 or newer */
        header.log_pos = buffer.get_uint32().ok()?;
        /*
         * If the log is 4.0 (so here it can only be a 4.0 relay log read by the
         * SQL thread or a 4.0 master binlog read by the I/O thread), log_pos is
         * the beginning of the event: we transform it into the end of the
         * event, which is more useful. But how do you know that the log is 4.0:
         * you know it if description_event is version 3 *and* you are not
         * reading a Format_desc (remember that mysqlbinlog starts by assuming
         * that 5.0 logs are in 4.0 format, until it finds a Format_desc).
         */
        if description_event.binlog_version == 3 && header.kind < FORMAT_DESCRIPTION_EVENT && header.log_pos != 0 {
            /*
             * If log_pos=0, don't change it. log_pos==0 is a marker to mean
             * "don't change rli->group_master_log_pos" (see
             * inc_group_relay_log_pos()). As it is unreal log_pos, adding the
             * event len's is nonsense. For example, a fake Rotate event should
             * not have its log_pos (which is 0) changed or it will modify
             * Exec_master_log_pos in SHOW SLAVE STATUS, displaying a nonsense
             * value of (a non-zero offset which does not exist in the master's
             * binlog, so which will cause problems if the user uses this value
             * in CHANGE MASTER).
             */
            header.log_pos += header.event_len as u32;
        }

        header.flags = buffer.get_uint16().ok()?;
        if header.kind == FORMAT_DESCRIPTION_EVENT || header.kind == ROTATE_EVENT {
            /*
            * These events always have a header which stops here (i.e. their
            * header is FROZEN).
            *
            * Initialization to zero of all other Log_event members as they're
            * not specified. Currently there are no such members; in the future
            * there will be an event UID (but Format_description and Rotate
            * don't need this UID, as they are not propagated through
            * --log-slave-updates (remember the UID is used to not play a query
            * twice when you have two masters which are slaves of a 3rd
            * master). Then we are done.
            */

            if header.kind == FORMAT_DESCRIPTION_EVENT {
                let common_header_len = buffer.get_uint8_pos(
                    (FormatDescriptionLogEvent::LOG_EVENT_MINIMAL_HEADER_LEN + FormatDescriptionLogEvent::ST_COMMON_HEADER_LEN_OFFSET) as usize
                ).ok()? as usize;

                buffer.up_position(common_header_len + FormatDescriptionLogEvent::ST_SERVER_VER_OFFSET as usize).unwrap();
                let server_version = buffer.get_fix_string_len(FormatDescriptionLogEvent::ST_SERVER_VER_LEN)?;
                let mut version_split = [0, 0, 0];
                FormatDescriptionLogEvent::do_server_version_split(&server_version, &mut version_split);
                header.checksum_alg = BINLOG_CHECKSUM_ALG_UNDEF;

                if FormatDescriptionLogEvent::version_product(&mut version_split) >= FormatDescriptionLogEvent::CHECKSUM_VERSION_PRODUCT {
                    buffer.up_position(header.event_len - (BINLOG_CHECKSUM_LEN - BINLOG_CHECKSUM_ALG_DESC_LEN) as usize).unwrap();
                    header.checksum_alg = buffer.get_uint8().ok()?
                }

                header.process_check_sum(buffer);
            }
            return Option::Some(header);
        }
        header.checksum_alg = description_event.start_log_event_v3.event.header.checksum_alg;
        header.process_check_sum(buffer);
        Option::Some(header)
    }


    fn process_check_sum(&mut self, buffer: &mut LogBuffer) {
        if self.checksum_alg != BINLOG_CHECKSUM_ALG_OFF && self.checksum_alg != BINLOG_CHECKSUM_ALG_UNDEF {
            self.crc = buffer.get_uint32_pos(self.event_len - BINLOG_CHECKSUM_ALG_DESC_LEN as usize).unwrap();
        }
    }
    pub fn from_kind(kind: usize) -> LogHeader {
        LogHeader {
            kind,
            log_pos: 0,
            when: 0,
            event_len: 0,
            server_id: 0,
            flags: 0,
            checksum_alg: 0,
            crc: 0,
            log_file_name: Option::None,
            gtid_map: HashMap::<String, String>::new(),
        }
    }


    pub fn kind(&self) -> usize {
        self.kind
    }
    pub fn log_pos(&self) -> u32 {
        self.log_pos
    }
    pub fn when(&self) -> u32 {
        self.when
    }
    pub fn event_len(&self) -> usize {
        self.event_len
    }
    pub fn server_id(&self) -> u32 {
        self.server_id
    }
    pub fn flags(&self) -> u16 {
        self.flags
    }
    pub fn checksum_alg(&self) -> u8 {
        self.checksum_alg
    }
    pub fn crc(&self) -> u32 {
        self.crc
    }
    pub fn log_file_name(&self) -> &Option<String> {
        &self.log_file_name
    }
    pub fn gtid_map(&self) -> &HashMap<String, String> {
        &self.gtid_map
    }
    pub fn set_kind(&mut self, kind: usize) {
        self.kind = kind;
    }
    pub fn set_log_pos(&mut self, log_pos: u32) {
        self.log_pos = log_pos;
    }
    pub fn set_when(&mut self, when: u32) {
        self.when = when;
    }
    pub fn set_event_len(&mut self, event_len: usize) {
        self.event_len = event_len;
    }
    pub fn set_server_id(&mut self, server_id: u32) {
        self.server_id = server_id;
    }
    pub fn set_flags(&mut self, flags: u16) {
        self.flags = flags;
    }
    pub fn set_checksum_alg(&mut self, checksum_alg: u8) {
        self.checksum_alg = checksum_alg;
    }
    pub fn set_crc(&mut self, crc: u32) {
        self.crc = crc;
    }
    pub fn set_log_file_name(&mut self, log_file_name: Option<String>) {
        self.log_file_name = log_file_name;
    }
    pub fn set_gtid_map(&mut self, gtid_map: HashMap<String, String>) {
        self.gtid_map = gtid_map;
    }
}


pub struct Event {
    header: LogHeader,
    semival: u32,
}

impl Clone for Event {
    fn clone(&self) -> Self {
        Event {
            header: self.header.clone(),
            semival: self.semival,
        }
    }
}

impl Event {
    fn get_type_name(t: usize) -> String {
        match t {
            START_EVENT_V3 => String::from("Start_v3"),
            STOP_EVENT => String::from("Stop"),
            QUERY_EVENT => String::from("Query"),
            ROTATE_EVENT => String::from("Rotate"),
            INTVAR_EVENT => String::from("Intvar"),
            LOAD_EVENT => String::from("Load"),
            NEW_LOAD_EVENT => String::from("New_load"),
            SLAVE_EVENT => String::from("Slave"),
            CREATE_FILE_EVENT => String::from("Create_file"),
            APPEND_BLOCK_EVENT => String::from("Append_block"),
            DELETE_FILE_EVENT => String::from("Delete_file"),
            EXEC_LOAD_EVENT => String::from("Exec_load"),
            RAND_EVENT => String::from("RAND"),
            XID_EVENT => String::from("Xid"),
            USER_VAR_EVENT => String::from("User var"),
            FORMAT_DESCRIPTION_EVENT => String::from("Format_desc"),
            TABLE_MAP_EVENT => String::from("Table_map"),
            PRE_GA_WRITE_ROWS_EVENT => String::from("Write_rows_event_old"),

            PRE_GA_UPDATE_ROWS_EVENT => String::from("Update_rows_event_old"),
            PRE_GA_DELETE_ROWS_EVENT => String::from("Delete_rows_event_old"),
            WRITE_ROWS_EVENT_V1 => String::from("Write_rows_v1"),
            UPDATE_ROWS_EVENT_V1 => String::from("Update_rows_v1"),
            DELETE_ROWS_EVENT_V1 => String::from("Delete_rows_v1"),
            BEGIN_LOAD_QUERY_EVENT => String::from("Begin_load_query"),
            EXECUTE_LOAD_QUERY_EVENT => String::from("Execute_load_query"),
            INCIDENT_EVENT => String::from("Incident"),
            HEARTBEAT_LOG_EVENT => String::from("Heartbeat"),
            IGNORABLE_LOG_EVENT => String::from("Ignorable"),

            ROWS_QUERY_LOG_EVENT => String::from("Rows_query"),
            WRITE_ROWS_EVENT => String::from("Write_rows"),
            UPDATE_ROWS_EVENT => String::from("Update_rows"),
            DELETE_ROWS_EVENT => String::from("Delete_rows"),
            GTID_LOG_EVENT => String::from("Gtid"),
            ANONYMOUS_GTID_LOG_EVENT => String::from("Anonymous_Gtid"),
            PREVIOUS_GTIDS_LOG_EVENT => String::from("Previous_gtids"),
            PARTIAL_UPDATE_ROWS_EVENT => String::from("Update_rows_partial"),
            TRANSACTION_CONTEXT_EVENT => String::from("Transaction_context"),
            VIEW_CHANGE_EVENT => String::from("view_change"),
            XA_PREPARE_LOG_EVENT => String::from("Xa_prepare"),
            TRANSACTION_PAYLOAD_EVENT => String::from("transaction_payload"),
            _ => format!("Unknown type=> {}", t)
        }
    }
    pub fn header(&self) -> &LogHeader {
        &self.header
    }
    pub fn semival(&self) -> u32 {
        self.semival
    }

    pub fn from(&mut self, header: LogHeader) {
        self.header = header;
    }
    pub fn set_semival(&mut self, semival: u32) {
        self.semival = semival;
    }
    pub fn get_event_len(&self) -> usize {
        self.header.event_len
    }
    pub fn get_server_id(&self) -> u32 {
        self.header.server_id
    }

    pub fn get_log_pos(&self) -> u32 {
        self.header.log_pos
    }

    pub fn get_when(&self) -> u32 {
        self.header.when
    }
    // pub fn new() -> Self {
    //     Self { header: (), semival: () }
    // }
    pub fn new() -> Self {
        Self { header: LogHeader::new(), semival: 0 }
    }
}


pub struct AppendBlockLogEvent {
    event: Event,
    block_buf: LogBuffer,
    block_len: usize,
    filed_id: u32,
}

impl AppendBlockLogEvent {
    const AB_FILE_ID_OFFSET: usize = 0;


    pub fn from(header: &LogHeader, buffer: &mut LogBuffer, description_event: &FormatDescriptionLogEvent) -> AppendBlockLogEvent {
        let mut event = AppendBlockLogEvent {
            event: Event {
                header: (*header).clone(),
                semival: 0,
            },
            block_buf: LogBuffer::new(),
            block_len: 0,
            filed_id: 0,
        };
        let common_header_len = description_event.common_header_len;
        let post_header_len = description_event.post_header_len[header.kind - 1] as usize;
        let total_header_len = common_header_len + post_header_len;
        buffer.up_position(common_header_len + Self::AB_FILE_ID_OFFSET).unwrap();
        event.filed_id = buffer.get_uint32().unwrap();
        buffer.up_position(post_header_len).unwrap();
        event.block_len = buffer.limit() - total_header_len;
        event.block_buf = buffer.duplicate_len(event.block_len).unwrap();
        event
    }

    pub fn get_data(&mut self) -> Box<[u8]> {
        self.block_buf.get_data()
    }
    pub fn block_buf(&self) -> &LogBuffer {
        &self.block_buf
    }
    pub fn filed_id(&self) -> u32 {
        self.filed_id
    }
    pub fn new() -> Self {
        Self { event: Event::new(), block_buf: LogBuffer::new(), block_len: 0, filed_id: 0 }
    }
}

pub struct BeginLoadQueryLogEvent {
    append_block_log_event: AppendBlockLogEvent,
}

impl BeginLoadQueryLogEvent {
    pub fn from(header: &LogHeader, buffer: &mut LogBuffer, description_event: &FormatDescriptionLogEvent) -> BeginLoadQueryLogEvent {
        BeginLoadQueryLogEvent {
            append_block_log_event: AppendBlockLogEvent::from(header, buffer, description_event),
        }
    }
}

pub struct CreateFileLogEvent {
    event: Event,
    load_log_event: LoadLogEvent,
    block_buf: LogBuffer,
    block_len: usize,
    filed_id: u32,
    inited_from_old: bool,
}

impl CreateFileLogEvent {
    const CF_FILE_ID_OFFSET: usize = 0;
    const CF_DATA_OFFSET: u8 = FormatDescriptionLogEvent::CREATE_FILE_HEADER_LEN;

    pub fn from(header: &LogHeader, buffer: &mut LogBuffer, description_event: &FormatDescriptionLogEvent) -> Self {
        let mut event = CreateFileLogEvent {
            event: Event::new(),
            load_log_event: LoadLogEvent::from(header, buffer, description_event),
            block_buf: LogBuffer::new(),
            block_len: 0,
            filed_id: 0,
            inited_from_old: false,
        };

        let header_len = description_event.common_header_len;
        let load_header_len = description_event.post_header_len[LOAD_EVENT - 1] as usize;
        let create_file_header_len = description_event.post_header_len[CREATE_FILE_EVENT - 1] as usize;
        let offset = if header.kind == LOAD_EVENT { load_header_len + header_len } else { header_len + load_header_len + create_file_header_len };
        event.load_log_event.copy_log_event(buffer, offset, description_event);
        if description_event.binlog_version != 1 {
            event.filed_id = buffer.get_uint32_pos(header_len + load_header_len + Self::CF_FILE_ID_OFFSET).unwrap();
            event.block_len = buffer.limit() - buffer.position();
            event.block_buf = buffer.duplicate_len(event.block_len).unwrap();
        } else {
            event.inited_from_old = true
        }
        event
    }


    pub fn block_buf(&self) -> &LogBuffer {
        &self.block_buf
    }
    pub fn filed_id(&self) -> u32 {
        self.filed_id
    }

    pub fn get_data(&mut self) -> Box<[u8]> {
        self.block_buf.get_data()
    }
}

pub struct DeleteFileLogEvent {
    event: Event,
    filed_id: u32,
}

impl DeleteFileLogEvent {
    const DF_FILE_ID_OFFSET: usize = 0;
    pub fn from(header: &LogHeader, buffer: &mut LogBuffer, description_event: &FormatDescriptionLogEvent) -> Self {
        let mut event = DeleteFileLogEvent {
            event: Event::new(),
            filed_id: 0,
        };
        event.event.header = header.clone();
        let common_header_len = description_event.common_header_len;
        buffer.up_position(common_header_len + DeleteFileLogEvent::DF_FILE_ID_OFFSET).unwrap();
        event.filed_id = buffer.get_uint32().unwrap();
        event
    }


    pub fn filed_id(&self) -> u32 {
        self.filed_id
    }
}

pub struct DeleteRowsLogEvent {
    rows_log_event: RowsLogEvent,
}

impl DeleteRowsLogEvent {
    pub fn from(header: &LogHeader, buffer: &mut LogBuffer, description_event: &FormatDescriptionLogEvent) -> Self {
        let event = DeleteRowsLogEvent { rows_log_event: RowsLogEvent::from(header, buffer, description_event, false) };
        event
    }
}

pub struct ExecuteLoadLogEvent {
    event: Event,
    file_id: u32,
}

impl ExecuteLoadLogEvent {
    const EL_FILE_ID_OFFSET: u8 = 0;
    pub fn from(header: &LogHeader, buffer: &mut LogBuffer, description_event: &FormatDescriptionLogEvent) -> Self {
        let mut event = ExecuteLoadLogEvent {
            event: Event::new(),
            file_id: 0,
        };
        event.event.header = (*header).clone();
        let common_header_len = description_event.common_header_len;
        buffer.up_position(common_header_len + Self::EL_FILE_ID_OFFSET as usize).unwrap();
        event.file_id = buffer.get_uint32().unwrap();
        event
    }


    pub fn file_id(&self) -> u32 {
        self.file_id
    }
}

pub struct ExecuteLoadQueryLogEvent {
    query_log_event: QueryLogEvent,
    file_id: u32,
    fn_pos_start: usize,
    fn_pos_end: usize,
    dup_hand_ling: u8,
}

impl ExecuteLoadQueryLogEvent {

    const LOAD_DUP_ERROR: u8 = 0;
    const LOAD_DUP_IGNORE: u8 = Self::LOAD_DUP_ERROR + 1;
    const LOAD_DUP_REPLACE: u8 = Self::LOAD_DUP_IGNORE + 1;
    const ELQ_FILE_ID_OFFSET: u8 = QUERY_HEADER_LEN;
    const ELQ_FN_POS_START_OFFSET: u8 = Self::ELQ_FILE_ID_OFFSET + 4;
    const ELQ_FN_POS_END_OFFSET: u8 = Self::ELQ_FILE_ID_OFFSET + 8;
    const ELQ_DUP_HANDLING_OFFSET: u8 = Self::ELQ_FILE_ID_OFFSET + 12;

    pub fn from(header: &LogHeader, buffer: &mut LogBuffer, description_event: &FormatDescriptionLogEvent) -> StringResult<Self> {
        let mut event = ExecuteLoadQueryLogEvent {
            query_log_event: QueryLogEvent::from(header, buffer, description_event)?,
            file_id: 0,
            fn_pos_start: 0,
            fn_pos_end: 0,
            dup_hand_ling: 0,
        };
        buffer.up_position(description_event.common_header_len + Self::ELQ_FILE_ID_OFFSET as usize).unwrap();
        event.file_id = buffer.get_uint32()?;
        event.fn_pos_start = buffer.get_uint32()? as usize;
        event.dup_hand_ling = buffer.get_uint8()?;
        let len = event.query_log_event.query.as_ref().ok_or(String::from("query is empty"))?.len();
        if event.fn_pos_start > len || event.fn_pos_end > len || event.dup_hand_ling > Self::LOAD_DUP_REPLACE {
            return Result::Err(format!("Invalid ExecuteLoadQueryLogEvent: fn_pos_start={}, fn_pos_end={}, dup_handling={}",
                                       event.fn_pos_start, event.fn_pos_end, event.dup_hand_ling));
        }
        Result::Ok(event)
    }


    pub fn file_id(&self) -> u32 {
        self.file_id
    }
    pub fn fn_pos_start(&self) -> usize {
        self.fn_pos_start
    }
    pub fn fn_pos_end(&self) -> usize {
        self.fn_pos_end
    }
    pub fn get_filename(&self) -> String {
        (&self.query_log_event.query.as_ref().unwrap()[self.fn_pos_start..self.fn_pos_end]).to_string()
    }
}


pub struct FormatDescriptionLogEvent {
    start_log_event_v3: StartLogEventV3,
    binlog_version: u16,
    server_version: Option<String>,
    common_header_len: usize,
    number_of_event_types: usize,
    post_header_len: Box<[u8]>,
    server_version_split: [u8; 3],
}

impl Clone for FormatDescriptionLogEvent {
    fn clone(&self) -> Self {
        FormatDescriptionLogEvent {
            start_log_event_v3: StartLogEventV3::new(),
            binlog_version: self.binlog_version,
            server_version: Option::None,
            common_header_len: self.common_header_len,
            number_of_event_types: self.number_of_event_types,
            post_header_len: self.post_header_len.clone(),
            server_version_split: self.server_version_split,
        }
    }
}


impl FormatDescriptionLogEvent {
    pub const ST_SERVER_VER_LEN: usize = 50;
    pub const ST_BINLOG_VER_OFFSET: u8 = 0;
    pub const ST_SERVER_VER_OFFSET: u8 = 2;
    pub const LOG_EVENT_TYPES: usize = (ENUM_END_EVENT - 1);
    pub const ST_COMMON_HEADER_LEN_OFFSET: u8 = (Self::ST_SERVER_VER_OFFSET + Self::ST_SERVER_VER_LEN as u8 + 4);
    pub const OLD_HEADER_LEN: u8 = 13;
    pub const LOG_EVENT_HEADER_LEN: usize = 19;
    pub const LOG_EVENT_MINIMAL_HEADER_LEN: u8 = 19;
    pub const STOP_HEADER_LEN: u8 = 0;
    pub const LOAD_HEADER_LEN: usize = (4 + 4 + 4 + 1 + 1 + 4);
    pub const SLAVE_HEADER_LEN: u8 = 0;
    pub const START_V3_HEADER_LEN: usize = (2 + Self::ST_SERVER_VER_LEN + 4);
    pub const ROTATE_HEADER_LEN: u8 = 8;
    // th
    pub const INTVAR_HEADER_LEN: u8 = 0;
    pub const CREATE_FILE_HEADER_LEN: u8 = 4;
    pub const APPEND_BLOCK_HEADER_LEN: u8 = 4;
    pub const EXEC_LOAD_HEADER_LEN: u8 = 4;
    pub const DELETE_FILE_HEADER_LEN: usize = 4;
    pub const NEW_LOAD_HEADER_LEN: usize = Self::LOAD_HEADER_LEN;
    pub const RAND_HEADER_LEN: u8 = 0;
    pub const USER_VAR_HEADER_LEN: u8 = 0;
    pub const FORMAT_DESCRIPTION_HEADER_LEN: usize = (Self::START_V3_HEADER_LEN + 1 + Self::LOG_EVENT_TYPES);
    pub const XID_HEADER_LEN: u8 = 0;
    pub const BEGIN_LOAD_QUERY_HEADER_LEN: u8 = Self::APPEND_BLOCK_HEADER_LEN;
    pub const ROWS_HEADER_LEN_V1: u8 = 8;
    pub const TABLE_MAP_HEADER_LEN: u8 = 8;
    pub const EXECUTE_LOAD_QUERY_EXTRA_HEADER_LEN: u8 = (4 + 4 + 4 + 1);
    pub const EXECUTE_LOAD_QUERY_HEADER_LEN: u8 = (QUERY_HEADER_LEN + Self::EXECUTE_LOAD_QUERY_EXTRA_HEADER_LEN);
    pub const INCIDENT_HEADER_LEN: u8 = 2;
    pub const HEARTBEAT_HEADER_LEN: u8 = 0;
    pub const IGNORABLE_HEADER_LEN: u8 = 0;
    pub const ROWS_HEADER_LEN_V2: u8 = 10;
    pub const TRANSACTION_CONTEXT_HEADER_LEN: u8 = 18;
    pub const VIEW_CHANGE_HEADER_LEN: u8 = 52;
    pub const XA_PREPARE_HEADER_LEN: u8 = 0;
    pub const ANNOTATE_ROWS_HEADER_LEN: u8 = 0;
    pub const BINLOG_CHECKPOINT_HEADER_LEN: u8 = 4;
    pub const GTID_HEADER_LEN: u8 = 19;
    pub const GTID_LIST_HEADER_LEN: u8 = 4;
    pub const START_ENCRYPTION_HEADER_LEN: u8 = 0;
    pub const POST_HEADER_LENGTH: u8 = 11;
    pub const BINLOG_CHECKSUM_ALG_DESC_LEN: u8 = 1;
    pub const CHECKSUM_VERSION_SPLIT: [u8; 3] = [5, 6, 1];
    pub const CHECKSUM_VERSION_PRODUCT: u32 = ((FormatDescriptionLogEvent::CHECKSUM_VERSION_SPLIT[0] as u32 * 256 + FormatDescriptionLogEvent::CHECKSUM_VERSION_SPLIT[1] as u32) * 256 + FormatDescriptionLogEvent::CHECKSUM_VERSION_SPLIT[2] as u32) as u32;
    #[allow(arithmetic_overflow)]
    pub fn from(&mut self, header: &LogHeader, buffer: &mut LogBuffer, description_event: &FormatDescriptionLogEvent) -> Result<FormatDescriptionLogEvent, String> {
        buffer.up_position(description_event.common_header_len).unwrap();
        let mut event = FormatDescriptionLogEvent {
            start_log_event_v3: StartLogEventV3::new(),
            binlog_version: buffer.get_uint16()?,
            server_version: buffer.get_fix_string_len(FormatDescriptionLogEvent::ST_SERVER_VER_LEN),
            common_header_len: 0,
            number_of_event_types: 0,
            post_header_len: Box::from([]),
            server_version_split: [0, 0, 0],
        };
        event.start_log_event_v3 = StartLogEventV3::from(header, buffer, description_event).unwrap();
        buffer.up_position((FormatDescriptionLogEvent::LOG_EVENT_MINIMAL_HEADER_LEN + FormatDescriptionLogEvent::ST_COMMON_HEADER_LEN_OFFSET) as usize)?;
        self.common_header_len = buffer.get_uint8()? as usize;
        if self.common_header_len < FormatDescriptionLogEvent::OLD_HEADER_LEN as usize {
            return Result::Err(String::from("Format Description event header length is too short"));
        }

        self.number_of_event_types = buffer.limit() - (FormatDescriptionLogEvent::LOG_EVENT_MINIMAL_HEADER_LEN as usize - FormatDescriptionLogEvent::ST_COMMON_HEADER_LEN_OFFSET as usize + 1);

        let mut post_header = vec![];
        for _i in 0..self.number_of_event_types {
            post_header.push(buffer.get_uint8()?);
        }
        self.post_header_len = Box::from(post_header);
        self.calc_server_version_split();
        let calc = self.get_version_product();
        if calc >= FormatDescriptionLogEvent::CHECKSUM_VERSION_PRODUCT {
            self.number_of_event_types -= FormatDescriptionLogEvent::BINLOG_CHECKSUM_ALG_DESC_LEN as usize;
        }

        println!("common_header_len: {} , number_of_event_types:{} ", self.common_header_len, self.number_of_event_types);
        Result::Ok(event)
    }

    pub fn from_binlog_version_binlog_check_sum(binlog_version: u16, binlog_check_num: u8) -> FormatDescriptionLogEvent {
        let mut event = FormatDescriptionLogEvent::from_binlog_version(binlog_version);
        event.start_log_event_v3.event.header.checksum_alg = binlog_check_num;
        event
    }
    pub fn from_binlog_version(binlog_version: u16) -> FormatDescriptionLogEvent {
        let mut event = FormatDescriptionLogEvent {
            start_log_event_v3: StartLogEventV3::from_none(),
            binlog_version,
            server_version: Option::None,
            common_header_len: 0,
            number_of_event_types: 0,
            post_header_len: Box::from([0 as u8, 165]),
            server_version_split: [0, 0, 0],
        };

        match binlog_version {
            4 => {
                event.server_version = Option::Some(SERVER_VERSION.to_string());
                event.common_header_len = Self::LOAD_HEADER_LEN;
                event.number_of_event_types = Self::LOG_EVENT_TYPES;
                event.post_header_len[START_EVENT_V3 - 1] = Self::START_V3_HEADER_LEN as u8;
                event.post_header_len[QUERY_EVENT - 1] = QUERY_HEADER_LEN;
                event.post_header_len[STOP_EVENT - 1] = Self::STOP_HEADER_LEN;
                event.post_header_len[ROTATE_EVENT - 1] = Self::ROTATE_HEADER_LEN;
                event.post_header_len[INTVAR_EVENT - 1] = Self::INTVAR_HEADER_LEN;
                event.post_header_len[LOAD_EVENT - 1] = Self::LOG_EVENT_HEADER_LEN as u8;
                event.post_header_len[SLAVE_EVENT - 1] = Self::STOP_HEADER_LEN;
                event.post_header_len[CREATE_FILE_EVENT - 1] = Self::CREATE_FILE_HEADER_LEN;
                event.post_header_len[APPEND_BLOCK_EVENT - 1] = Self::APPEND_BLOCK_HEADER_LEN;
                event.post_header_len[EXEC_LOAD_EVENT - 1] = Self::EXEC_LOAD_HEADER_LEN;
                event.post_header_len[DELETE_FILE_EVENT - 1] = Self::DELETE_FILE_HEADER_LEN as u8;
                event.post_header_len[NEW_LOAD_EVENT - 1] = Self::NEW_LOAD_HEADER_LEN as u8;
                event.post_header_len[RAND_EVENT - 1] = Self::RAND_HEADER_LEN;
                event.post_header_len[USER_VAR_EVENT - 1] = Self::USER_VAR_HEADER_LEN;
                event.post_header_len[FORMAT_DESCRIPTION_EVENT] = Self::FORMAT_DESCRIPTION_HEADER_LEN as u8;
                event.post_header_len[XID_EVENT - 1] = Self::XID_HEADER_LEN;
                event.post_header_len[BEGIN_LOAD_QUERY_EVENT - 1] = Self::BINLOG_CHECKPOINT_HEADER_LEN;
                event.post_header_len[EXEC_LOAD_EVENT - 1] = Self::EXECUTE_LOAD_QUERY_HEADER_LEN;
                event.post_header_len[TABLE_MAP_EVENT - 1] = Self::TABLE_MAP_HEADER_LEN;
                event.post_header_len[WRITE_ROWS_EVENT - 1] = Self::ROWS_HEADER_LEN_V1;
                event.post_header_len[UPDATE_ROWS_EVENT_V1 - 1] = Self::ROWS_HEADER_LEN_V1;
                let _ = event.post_header_len[Self::DELETE_FILE_HEADER_LEN - 1] - Self::ROWS_HEADER_LEN_V1;
                /*
                 * We here have the possibility to simulate a master of before
                 * we changed the table map id to be stored in 6 bytes: when it
                 * was stored in 4 bytes (=> post_header_len was 6). This is
                 * used to test backward compatibility. This code can be removed
                 * after a few months (today is Dec 21st 2005), when we know
                 * that the 4-byte masters are not deployed anymore (check with
                 * Tomas Ulin first!), and the accompanying test
                 * (rpl_row_4_bytes) too.
                 */
                event.post_header_len[HEARTBEAT_LOG_EVENT - 1] = 0;
                event.post_header_len[IGNORABLE_LOG_EVENT - 1] = Self::IGNORABLE_HEADER_LEN;
                event.post_header_len[ROWS_QUERY_LOG_EVENT - 1] = Self::IGNORABLE_HEADER_LEN;
                event.post_header_len[WRITE_ROWS_EVENT - 1] = Self::ROWS_HEADER_LEN_V2;
                event.post_header_len[UPDATE_ROWS_EVENT - 1] = Self::ROWS_HEADER_LEN_V2;
                event.post_header_len[Self::DELETE_FILE_HEADER_LEN - 1] = Self::ROWS_HEADER_LEN_V2;
                event.post_header_len[GTID_LOG_EVENT - 1] = Self::POST_HEADER_LENGTH;
                event.post_header_len[ANONYMOUS_GTID_LOG_EVENT - 1] = Self::POST_HEADER_LENGTH;
                event.post_header_len[PREVIOUS_GTIDS_LOG_EVENT - 1] = Self::IGNORABLE_HEADER_LEN;
                event.post_header_len[TRANSACTION_CONTEXT_EVENT - 1] = Self::TRANSACTION_CONTEXT_HEADER_LEN;
                event.post_header_len[VIEW_CHANGE_EVENT - 1] = Self::VIEW_CHANGE_HEADER_LEN;
                event.post_header_len[XA_PREPARE_LOG_EVENT - 1] = Self::XA_PREPARE_HEADER_LEN;
                event.post_header_len[PARTIAL_UPDATE_ROWS_EVENT - 1] = Self::ROWS_HEADER_LEN_V2;
                event.post_header_len[ANNOTATE_ROWS_EVENT - 1] = Self::ANNOTATE_ROWS_HEADER_LEN;
                event.post_header_len[BINLOG_CHECKPOINT_EVENT - 1] = Self::BINLOG_CHECKPOINT_HEADER_LEN;
                event.post_header_len[GTID_EVENT - 1] = Self::GTID_HEADER_LEN;
                event.post_header_len[GTID_LIST_EVENT - 1] = Self::GTID_LIST_HEADER_LEN;
                event.post_header_len[START_ENCRYPTION_EVENT - 1] = Self::START_ENCRYPTION_HEADER_LEN;
            }
            3 => {
                event.server_version = Option::Some(String::from("4.0"));
                event.common_header_len = Self::LOG_EVENT_MINIMAL_HEADER_LEN as usize;
                event.number_of_event_types = FORMAT_DESCRIPTION_EVENT - 1;
                event.post_header_len[START_EVENT_V3 - 1] = Self::START_V3_HEADER_LEN as u8;
                event.post_header_len[QUERY_EVENT - 1] = QUERY_HEADER_MINIMAL_LEN;
                event.post_header_len[ROTATE_EVENT - 1] = Self::ROTATE_HEADER_LEN;
                event.post_header_len[LOAD_EVENT - 1] = Self::LOAD_HEADER_LEN as u8;
                event.post_header_len[CREATE_FILE_EVENT - 1] = Self::CREATE_FILE_HEADER_LEN;
                event.post_header_len[APPEND_BLOCK_EVENT - 1] = Self::APPEND_BLOCK_HEADER_LEN;
                event.post_header_len[EXEC_LOAD_EVENT - 1] = Self::EXEC_LOAD_HEADER_LEN;
                event.post_header_len[DELETE_FILE_EVENT - 1] = Self::DELETE_FILE_HEADER_LEN as u8;
                event.post_header_len[NEW_LOAD_EVENT - 1] = event.post_header_len[LOAD_EVENT - 1];
            }
            1 => {
                event.server_version = Option::Some(String::from("3.23"));
                event.common_header_len = Self::OLD_HEADER_LEN as usize;
                event.number_of_event_types = FORMAT_DESCRIPTION_EVENT - 1;
                event.post_header_len[START_EVENT_V3 - 1] = Self::START_V3_HEADER_LEN as u8;
                event.post_header_len[QUERY_EVENT - 1] = QUERY_HEADER_MINIMAL_LEN as u8;
                event.post_header_len[LOAD_EVENT - 1] = Self::LOAD_HEADER_LEN as u8;
                event.post_header_len[CREATE_FILE_EVENT - 1] = Self::CREATE_FILE_HEADER_LEN;
                event.post_header_len[APPEND_BLOCK_EVENT - 1] = Self::APPEND_BLOCK_HEADER_LEN;
                event.post_header_len[EXEC_LOAD_EVENT - 1] = Self::EXEC_LOAD_HEADER_LEN;
                event.post_header_len[DELETE_FILE_EVENT - 1] = Self::DELETE_FILE_HEADER_LEN as u8;
                event.post_header_len[NEW_LOAD_EVENT - 1] = event.post_header_len[LOAD_EVENT - 1];
            }
            _ => {
                event.number_of_event_types = 0;
                event.common_header_len = 0;
            }
        }
        event
    }


    pub fn binlog_version(&self) -> u16 {
        self.binlog_version
    }
    pub fn server_version(&self) -> &str {
        self.server_version.as_ref().unwrap()
    }

    pub fn calc_server_version_split(&mut self) {
        Self::do_server_version_split(&self.server_version.as_ref().unwrap(), &mut self.server_version_split);
    }

    pub fn do_server_version_split(server_version: &str, server_version_split: &mut [u8; 3]) {
        let split: Vec<&str> = server_version.split(".").collect();
        if split.len() < 3 {
            server_version_split[0] = 0;
            server_version_split[1] = 0;
            server_version_split[2] = 0;
        } else {
            let mut j = 0;
            let mut i = 0;
            while i < 3 {
                let str = split[i];
                for char in str.chars() {
                    if char.is_ascii_digit() {
                        break;
                    }
                }
                if j > 0 {
                    server_version_split[i] = str[0..j].parse::<u8>().unwrap();
                } else {
                    server_version_split[0] = 0;
                    server_version_split[1] = 0;
                    server_version_split[2] = 0;
                }
                i += 1;
            }
        }
    }

    pub fn get_version_product(&self) -> u32 {
        FormatDescriptionLogEvent::version_product(&self.server_version_split)
    }
    pub fn version_product(server_version_split: &[u8; 3]) -> u32 {
        (server_version_split[0] as u32 * 256 + server_version_split[1] as u32) * 256 + server_version_split[2] as u32
    }
    pub fn new() -> Self {
        Self {
            start_log_event_v3: StartLogEventV3::new(),
            binlog_version: 0,
            server_version: Option::None,
            common_header_len: 0,
            number_of_event_types: 0,
            post_header_len: Box::from(vec![]),
            server_version_split: [0, 0, 0],
        }
    }
}

pub struct GtidLogEvent {
    event: Event,
    commit_flag: bool,
    sid: Uuid,
    gno: i64,
    last_committed: Option<i64>,
    sequence_number: Option<i64>,
}

impl GtidLogEvent {
    const ENCODED_FLAG_LENGTH: u8 = 1;
    const ENCODED_SID_LENGTH: u8 = 16;
    const LOGICAL_TIMESTAMP_TYPE_CODE: u8 = 2;

    pub fn from(header: &LogHeader, buffer: &mut LogBuffer, description_event: &FormatDescriptionLogEvent) -> Self {
        let mut event = GtidLogEvent {
            event: Event::new(),
            commit_flag: false,
            sid: Default::default(),
            gno: 0,
            last_committed: None,
            sequence_number: None,
        };
        event.event.header = header.clone();

        let common_header_len = description_event.common_header_len;
        buffer.up_position(common_header_len).unwrap();
        event.commit_flag = buffer.get_uint8().unwrap() != 0;

        let bs = buffer.get_data_len(Self::ENCODED_SID_LENGTH as usize);

        let high = get_i64(&bs[0..8]) as u64;
        let low = get_i64(&bs[8..16]) as u64;
        event.sid = Uuid::from_u64_pair(high, low);
        event.gno = buffer.get_int64().unwrap();

        if buffer.has_remaining() && buffer.remaining() > 16 && buffer.get_uint8().unwrap() == Self::LOGICAL_TIMESTAMP_TYPE_CODE {
            event.last_committed = Option::Some(buffer.get_int64().unwrap());
            event.sequence_number = Option::Some(buffer.get_int64().unwrap());
        }
        event
    }


    pub fn commit_flag(&self) -> bool {
        self.commit_flag
    }
    pub fn sid(&self) -> Uuid {
        self.sid
    }
    pub fn gno(&self) -> i64 {
        self.gno
    }
    pub fn last_committed(&self) -> Option<i64> {
        self.last_committed
    }
    pub fn sequence_number(&self) -> Option<i64> {
        self.sequence_number
    }

    pub fn get_gtid(&self) -> String {
        let mut gtid = String::new();
        gtid.push_str(self.sid.to_string().as_str());
        gtid.push_str(self.gno.to_string().as_str());
        gtid
    }
}

pub struct HeartbeatLogEvent {
    event: Event,
    ident_len: usize,
    log_ident: String,
}


impl HeartbeatLogEvent {
    const FN_REF_LEN: usize = 512;

    pub fn from(header: &LogHeader, buffer: &mut LogBuffer, description_event: &FormatDescriptionLogEvent) -> Option<HeartbeatLogEvent> {
        let mut event = HeartbeatLogEvent {
            event: Event::new(),
            ident_len: 0,
            log_ident: "".to_string(),
        };

        event.event.header = header.clone();
        let common_header_len = description_event.common_header_len;
        event.ident_len = buffer.limit() - common_header_len;
        if event.ident_len > Self::FN_REF_LEN - 1 {
            event.ident_len = Self::FN_REF_LEN
        }
        event.log_ident = buffer.get_full_string_pos_len(common_header_len, event.ident_len)?;

        Option::Some(event)
    }
}

pub struct IgnorableLogEvent {
    event: Event,
}

impl IgnorableLogEvent {
    pub fn from(header: &LogHeader, _buffer: &mut LogBuffer, _description_event: &FormatDescriptionLogEvent) -> IgnorableLogEvent {
        let mut event = IgnorableLogEvent {
            event: Event::new()
        };
        event.event.header = header.clone();
        event
    }
}

pub struct IncidentLogEvent {
    event: Event,
    incident: usize,
    message: Option<String>,
}

impl IncidentLogEvent {
    const INCIDENT_NONE: usize = 0;
    const INCIDENT_LOST_EVENTS: i32 = 1;
    const INCIDENT_COUNT: usize = 1;

    pub fn from(header: &LogHeader, buffer: &mut LogBuffer, description_event: &FormatDescriptionLogEvent) -> Option<IncidentLogEvent> {
        let mut event = IncidentLogEvent {
            event: Event::new(),
            incident: 0,
            message: None,
        };
        event.event.header = header.clone();
        let common_header_len = description_event.common_header_len;
        let post_header_len = description_event.post_header_len[header.kind - 1] as usize;

        buffer.up_position(common_header_len).unwrap();

        let incident_number = buffer.get_uint16().ok()? as usize;

        if incident_number >= Self::INCIDENT_COUNT || incident_number <= Self::INCIDENT_NONE {
            event.incident = Self::INCIDENT_NONE;
            event.message = None;
            return Option::Some(event);
        }
        event.incident = incident_number;
        buffer.up_position(common_header_len + post_header_len).unwrap();
        event.message = buffer.get_string().ok()?;
        Option::Some(event)
    }


    pub fn message(&self) -> &Option<String> {
        &self.message
    }
}

pub struct InvarianceLogEvent {
    event: Event,
    value: i64,
    kind: i8,

}

impl InvarianceLogEvent {
    const I_TYPE_OFFSET: usize = 0;
    const I_VAL_OFFSET: usize = 1;
    const INVALID_INT_EVENT: u8 = 0;
    const LAST_INSERT_ID_EVENT: u8 = 1;
    const INSERT_ID_EVENT: u8 = 2;

    pub fn from(header: &LogHeader, buffer: &mut LogBuffer, description_event: &FormatDescriptionLogEvent) -> Option<InvarianceLogEvent> {
        let mut event = InvarianceLogEvent {
            event: Event::new(),
            value: 0,
            kind: 0,
        };
        event.event.header = header.clone();

        buffer.up_position(description_event.common_header_len + description_event.post_header_len[INTVAR_EVENT - 1] as usize + Self::I_TYPE_OFFSET).unwrap();
        event.kind = buffer.get_int8().ok()?;
        event.value = buffer.get_int64().ok()?;

        Option::Some(event)
    }
}

pub struct LoadLogEvent {
    event: Event,
    table: Option<String>,
    db: Option<String>,
    frame: Option<String>,
    skip_lines: u32,
    num_fields: u32,
    fields: Vec<String>,
    field_term: Option<String>,
    line_term: Option<String>,
    line_start: Option<String>,
    enclosed: Option<String>,
    escaped: Option<String>,
    empty_flags: u8,
    opt_flags: u8,
    exec_time: u32,
}

impl LoadLogEvent {
    const L_THREAD_ID_OFFSET: u8 = 0;
    const L_EXEC_TIME_OFFSET: usize = 4;
    const L_SKIP_LINES_OFFSET: u8 = 8;
    const L_TBL_LEN_OFFSET: u8 = 12;
    const L_DB_LEN_OFFSET: u8 = 13;
    const L_NUM_FIELDS_OFFSET: u8 = 14;
    const L_SQL_EX_OFFSET: u8 = 18;
    const L_DATA_OFFSET: usize = FormatDescriptionLogEvent::LOAD_HEADER_LEN;
    const DUMPFILE_FLAG: u8 = 0x1;
    const OPT_ENCLOSED_FLAG: u8 = 0x2;
    const REPLACE_FLAG: u8 = 0x4;
    const IGNORE_FLAG: u8 = 0x8;
    const FIELD_TERM_EMPTY: u8 = 0x1;
    const ENCLOSED_EMPTY: u8 = 0x2;
    const LINE_TERM_EMPTY: u8 = 0x4;
    const LINE_START_EMPTY: u8 = 0x8;
    const ESCAPED_EMPTY: u8 = 0x10;

    pub fn from(header: &LogHeader, buffer: &mut LogBuffer, description_event: &FormatDescriptionLogEvent) -> Self {
        let mut event = LoadLogEvent {
            event: Event::new(),
            table: Option::None,
            db: Option::None,
            frame: Option::None,
            skip_lines: 0,
            num_fields: 0,
            fields: vec![],
            field_term: Option::None,
            line_term: Option::None,
            line_start: Option::None,
            enclosed: Option::None,
            escaped: Option::None,
            empty_flags: 0,
            opt_flags: 0,
            exec_time: 0,
        };
        event.event.from(header.clone());
        let load_header_len = FormatDescriptionLogEvent::LOAD_HEADER_LEN;
        let body_offset = if event.event.header.kind == LOAD_EVENT { load_header_len + description_event.common_header_len } else { load_header_len + FormatDescriptionLogEvent::LOG_EVENT_HEADER_LEN };
        event.copy_log_event(buffer, body_offset, description_event);
        event
    }

    pub fn copy_log_event(&mut self, buffer: &mut LogBuffer, body_offset: usize, description_event: &FormatDescriptionLogEvent) {
        buffer.up_position(description_event.common_header_len + Self::L_EXEC_TIME_OFFSET).unwrap();
        self.exec_time = buffer.get_uint32().unwrap();
        self.skip_lines = buffer.get_uint32().unwrap();
        let table_name_len = buffer.get_uint8().unwrap();
        let db_len = buffer.get_uint8().unwrap();
        self.num_fields = buffer.get_uint32().unwrap();
        buffer.up_position(body_offset).unwrap();

        if self.event.header.kind != LOAD_EVENT {
            self.field_term = buffer.get_string().unwrap();
            self.enclosed = buffer.get_string().unwrap();
            self.line_term = buffer.get_string().unwrap();
            self.line_start = buffer.get_string().unwrap();
            self.opt_flags = buffer.get_int8().unwrap() as u8;
            self.empty_flags = 0;
        } else {
            self.field_term = buffer.get_fix_string_len(1);
            self.enclosed = buffer.get_fix_string_len(1);
            self.line_term = buffer.get_fix_string_len(1);
            self.line_start = buffer.get_fix_string_len(1);
            self.escaped = buffer.get_fix_string_len(1);
            self.opt_flags = buffer.get_uint8().unwrap();
            self.empty_flags = buffer.get_uint8().unwrap();

            if self.empty_flags & LoadLogEvent::FIELD_TERM_EMPTY != 0 { self.field_term = Option::None }
            if self.empty_flags & LoadLogEvent::ENCLOSED_EMPTY != 0 { self.enclosed = Option::None }
            if self.empty_flags & LoadLogEvent::LINE_TERM_EMPTY != 0 { self.line_term = Option::None }
            if self.empty_flags & LoadLogEvent::LINE_START_EMPTY != 0 { self.line_start = Option::None }
            if self.empty_flags & LoadLogEvent::ESCAPED_EMPTY != 0 { self.escaped = Option::None }
        }

        self.table = buffer.get_fix_string_len(table_name_len as usize + 1);
        self.db = buffer.get_fix_string_len(db_len as usize + 1);
        let from = buffer.position();
        let end = buffer.limit() + from;
        let mut found = from;
        while (found < end) && buffer.get_int8_pos(found).unwrap() as u8 as char != '\0' {
            found += 1;
        }
        self.frame = buffer.get_string_pos(found).unwrap();
        buffer.forward(1).unwrap();
    }
}

// pub struct LogEventHeader {
//     table: Option<String>,
//     db: Option<String>,
//     fname: Option<String>,
//     skip_lines: i32,
//     num_fields: i32,
//     fields: Option<Vec<String>>,
//     field_term: Option<String>,
//     line_term: Option<String>,
//     line_start: Option<String>,
//     enclosed: Option<String>,
//     escaped: Option<String>,
//     opt_flags: Option<String>,
//     empty_flags: Option<String>,
//     exec_time: Option<String>,
// }
//
//
// impl LogEventHeader {
//     const L_THREAD_ID_OFFSET :usize = 0;
//     const L_EXEC_TIME_OFFSET :usize = 4;
//     const L_SKIP_LINES_OFFSET:usize = 8;
//     const L_TBL_LEN_OFFSET   :usize = 12;
//     const L_DB_LEN_OFFSET    :usize = 13;
//     const L_NUM_FIELDS_OFFSET:usize = 14;
//     const L_SQL_EX_OFFSET    :usize = 18;
//     const L_DATA_OFFSET      :usize = FormatDescriptionLogEvent::LOAD_HEADER_LEN;
//
//
//     const DUMPFILE_FLAG      :u8 = 0x1;
//     const OPT_ENCLOSED_FLAG  :u8 = 0x2;
//     const REPLACE_FLAG       :u8 = 0x4;
//     const IGNORE_FLAG        :u8 = 0x8;
//     const FIELD_TERM_EMPTY   :u8 = 0x1;
//     const ENCLOSED_EMPTY     :u8 = 0x2;
//     const LINE_TERM_EMPTY    :u8 = 0x4;
//     const LINE_START_EMPTY   :u8 = 0x8;
//     const ESCAPED_EMPTY      :u8 = 0x10;
//
//
//
// }

pub struct PreviousGtidsLogEvent {
    event: Event,
}

impl PreviousGtidsLogEvent {
    pub fn from(header: &LogHeader, _buffer: &mut LogBuffer, _description_event: &FormatDescriptionLogEvent) -> PreviousGtidsLogEvent {
        let mut event = PreviousGtidsLogEvent {
            event: Event::new(),
        };
        event.event.header = header.clone();
        event
    }
}


pub struct QueryLogEvent {
    event: Event,
    user: Option<String>,
    host: Option<String>,
    query: Option<String>,
    catalog: Option<String>,
    dbname: Option<String>,
    exec_time: u32,
    error_code: u16,
    session_id: u32,
    flags2: u32,
    sql_mode: i64,
    auto_increment_increment: u16,
    auto_increment_offset: u16,
    client_charset: u16,
    client_collation: u16,
    server_collation: u16,
    tv_sec: i32,
    ddl_xid: u64,
    charset_name: Option<String>,
    time_zone: Option<String>,
}

impl QueryLogEvent {
    /**
     * The maximum number of updated databases that a status of Query-log-event
     * can carry. It can redefined within a range [1..
     * OVER_MAX_DBS_IN_EVENT_MTS].
     */
    const MAX_DBS_IN_EVENT_MTS: u8 = 16;

    /**
     * When the actual number of databases exceeds MAX_DBS_IN_EVENT_MTS the
     * value of OVER_MAX_DBS_IN_EVENT_MTS is is put into the mts_accessed_dbs
     * status.
     */
    const OVER_MAX_DBS_IN_EVENT_MTS: u8 = 254;

    const SYSTEM_CHARSET_MBMAXLEN: u8 = 3;
    const NAME_CHAR_LEN: u8 = 64;
    /* Field/table name length */
    const NAME_LEN: u32 = (QueryLogEvent::NAME_CHAR_LEN * QueryLogEvent::SYSTEM_CHARSET_MBMAXLEN) as u32;

    /**
     * Max number of possible extra bytes in a replication event compared to a
     * packet (i.e. a query) sent from client to master; First, an auxiliary
     * log_event status vars estimation:
     */
    const MAX_SIZE_LOG_EVENT_STATUS: u32 = ((1 + 4 /* type, flags2 */
        + 1 + 8 /*
                                                                  * type,
                                                                  * sql_mode
                                                                  */
        + 1 + 1 + 255/*
                                                                       * type,
                                                                       * length
                                                                       * ,
                                                                       * catalog
                                                                       */
        + 1 + 4 /*
                                                                  * type,
                                                                  * auto_increment
                                                                  */
        + 1 + 6 /*
                                                                  * type,
                                                                  * charset
                                                                  */
        + 1 + 1 + 255 /*
                                                                        * type,
                                                                        * length
                                                                        * ,
                                                                        * time_zone
                                                                        */
        + 1 + 2 /*
                                                                  * type,
                                                                  * lc_time_names_number
                                                                  */
        + 1 + 2 /*
                                                                  * type,
                                                                  * charset_database_number
                                                                  */
        + 1 + 8 /*
                                                                  * type,
                                                                  * table_map_for_update
                                                                  */
        + 1 + 4 /*
                                                                  * type,
                                                                  * master_data_written
                                                                  */
        /*
         * type, db_1, db_2,
         * ...
         */
        /* type, microseconds */
        /*
         * MariaDb type,
         * sec_part of NOW()
         */
        + 1 + (QueryLogEvent::MAX_DBS_IN_EVENT_MTS as u32 * (1 + QueryLogEvent::NAME_LEN as u32)) + 3 /*
                                                                                                            * type
                                                                                                            * ,
                                                                                                            * microseconds
                                                                                                            */ + 1 + 32
        * 3 + 1 + 60/*
                                                                      * type ,
                                                                      * user_len
                                                                      * , user ,
                                                                      * host_len
                                                                      * , host
                                                                      */)
        + 1 + 1 /*
                                                                 * type,
                                                                 * explicit_def
                                                                 * ..ts
                                                                 */ + 1 + 8 /*
                                                                            * type,
                                                                            * xid
                                                                            * of
                                                                            * DDL
                                                                            */ + 1 + 2 /*
                                                                                       * type
                                                                                       * ,
                                                                                       * default_collation_for_utf8mb4_number
                                                                                       */ + 1) as u32 /* sql_require_primary_key */;

    const Q_THREAD_ID_OFFSET: u8 = 0;
    const Q_EXEC_TIME_OFFSET: u8 = 4;
    const Q_DB_LEN_OFFSET: u8 = 8;
    const Q_ERR_CODE_OFFSET: u8 = 9;
    const Q_STATUS_VARS_LEN_OFFSET: u8 = 11;
    const Q_DATA_OFFSET: u8 = QUERY_HEADER_LEN;
    const Q_FLAGS2_CODE: u8 = 0;
    const Q_SQL_MODE_CODE: u8 = 1;
    const Q_CATALOG_CODE: u8 = 2;
    const Q_AUTO_INCREMENT: u8 = 3;
    const Q_CHARSET_CODE: u8 = 4;
    const Q_TIME_ZONE_CODE: u8 = 5;
    const Q_CATALOG_NZ_CODE: u8 = 6;
    const Q_LC_TIME_NAMES_CODE: u8 = 7;
    const Q_CHARSET_DATABASE_CODE: u8 = 8;
    const Q_TABLE_MAP_FOR_UPDATE_CODE: u8 = 9;
    const Q_MASTER_DATA_WRITTEN_CODE: u8 = 10;
    const Q_INVOKER: u8 = 11;
    const Q_UPDATED_DB_NAMES: u8 = 12;
    const Q_MICROSECONDS: u8 = 13;
    const Q_COMMIT_TS: u8 = 14;
    const Q_COMMIT_TS2: u8 = 15;
    const Q_EXPLICIT_DEFAULTS_FOR_TIMESTAMP: u8 = 16;
    const Q_DDL_LOGGED_WITH_XID: u8 = 17;
    const Q_DEFAULT_COLLATION_FOR_UTF8MB4: u8 = 18;
    const Q_SQL_REQUIRE_PRIMARY_KEY: u8 = 19;
    const Q_HRNOW: u8 = 128;


    pub fn from(header: &LogHeader, buffer: &mut LogBuffer, description_event: &FormatDescriptionLogEvent) -> Result<Self, String> {
        let mut event = QueryLogEvent {
            event: Event::new(),
            user: None,
            host: None,
            query: None,
            catalog: None,
            dbname: None,
            exec_time: 0,
            error_code: 0,
            session_id: 0,
            flags2: 0,
            sql_mode: 0,
            auto_increment_increment: 0,
            auto_increment_offset: 0,
            client_charset: 0,
            client_collation: 0,
            server_collation: 0,
            tv_sec: 0,
            ddl_xid: Default::default(),
            charset_name: None,
            time_zone: None,
        };
        event.event.header = header.clone();

        let common_header_len = description_event.common_header_len;
        let post_header_len = description_event.post_header_len[header.kind - 1] as usize;
        /*
         * We test if the event's length is sensible, and if so we compute
         * data_len. We cannot rely on QUERY_HEADER_LEN here as it would not be
         * format-tolerant. We use QUERY_HEADER_MINIMAL_LEN which is the same
         * for 3.23, 4.0 & 5.0.
         */
        if buffer.limit() < (common_header_len + post_header_len) {
            return Result::Err(String::from("Query event length is too short."));
        }

        let mut data_len = buffer.limit() - (common_header_len + post_header_len);
        buffer.up_position(common_header_len + QueryLogEvent::Q_AUTO_INCREMENT as usize).unwrap();
        event.session_id = buffer.get_uint32().unwrap(); // Q_THREAD_ID_OFFSET
        event.exec_time = buffer.get_uint32().unwrap();  // Q_EXEC_TIME_OFFSET
        let db_len = buffer.get_uint8().unwrap() as usize;
        event.error_code = buffer.get_uint16().unwrap();
        /*
         * 5.0 format starts here. Depending on the format, we may or not have
         * affected/warnings etc The remaining post-header to be parsed has
         * length:
         */
        let mut status_vars_len = 0;
        if post_header_len > QUERY_HEADER_MINIMAL_LEN as usize {
            status_vars_len = buffer.get_uint16().unwrap() as usize;
            /*
             * Check if status variable length is corrupt and will lead to very
             * wrong data. We could be even more strict and require data_len to
             * be even bigger, but this will suffice to catch most corruption
             * errors that can lead to a crash.
             */
            if status_vars_len as usize > data_len.min(QueryLogEvent::MAX_SIZE_LOG_EVENT_STATUS as usize) {
                return Result::Err(format!("status_vars_len {} > data_len {}", status_vars_len, data_len));
            }
            data_len -= status_vars_len as usize;
        }

        /*
         * We have parsed everything we know in the post header for QUERY_EVENT,
         * the rest of post header is either comes from older version MySQL or
         * dedicated to derived events (e.g. Execute_load_query...)
         */
        let start = common_header_len + post_header_len;
        let limit = buffer.limit();
        let end = start + status_vars_len;
        buffer.up_position(start).unwrap();
        buffer.new_limit(end).unwrap();
        QueryLogEvent::unpack_variables(&mut event, buffer, end);
        buffer.up_position(end).unwrap();
        buffer.new_limit(limit).unwrap();

        let query_len = data_len - data_len - db_len - 1;
        event.dbname = buffer.get_fix_string_len(db_len + 1);
        if event.client_charset >= 0 {
            // TODO CharsetConversion
        } else {
            buffer.get_fix_string_len(query_len);
        }
        Result::Ok(event)
    }

    fn unpack_variables(event: &mut QueryLogEvent, buffer: &mut LogBuffer, end: usize) {
        let mut code = u8::MAX;
        while buffer.position() < end {
            code = buffer.get_uint8().unwrap();

            match code {
                QueryLogEvent::Q_FLAGS2_CODE =>
                    event.flags2 = buffer.get_uint32().unwrap(),
                QueryLogEvent::Q_SQL_MODE_CODE =>
                    event.sql_mode = buffer.get_int64().unwrap(),
                QueryLogEvent::Q_CATALOG_NZ_CODE =>
                    event.catalog = buffer.get_string().unwrap(),
                QueryLogEvent::Q_AUTO_INCREMENT => {
                    event.auto_increment_increment = buffer.get_uint16().unwrap();
                    event.auto_increment_offset = buffer.get_uint16().unwrap();
                }
                QueryLogEvent::Q_CHARSET_CODE => {
                    // Charset: 6 byte character set flag.
                    // 1-2 = character set client
                    // 3-4 = collation client
                    // 5-6 = collation server
                    event.client_charset = buffer.get_uint16().unwrap();
                    event.client_collation = buffer.get_uint16().unwrap();
                    event.server_collation = buffer.get_uint16().unwrap();
                }
                QueryLogEvent::Q_TIME_ZONE_CODE =>
                    event.time_zone = buffer.get_string().unwrap(),
                QueryLogEvent::Q_CATALOG_CODE => {
                    let len = buffer.get_uint8().unwrap() as usize;
                    event.catalog = buffer.get_fix_string_len(len + 1);
                }
                QueryLogEvent::Q_LC_TIME_NAMES_CODE => {
                    buffer.forward(2).unwrap();
                }
                QueryLogEvent::Q_CHARSET_DATABASE_CODE => {
                    buffer.forward(2).unwrap();
                }
                QueryLogEvent::Q_TABLE_MAP_FOR_UPDATE_CODE => {
                    buffer.forward(8).unwrap();
                }
                QueryLogEvent::Q_MASTER_DATA_WRITTEN_CODE => {
                    buffer.forward(4).unwrap();
                }
                QueryLogEvent::Q_INVOKER => {
                    event.user = buffer.get_string().unwrap();
                    event.host = buffer.get_string().unwrap();
                }
                QueryLogEvent::Q_MICROSECONDS =>
                    event.tv_sec = buffer.get_int24().unwrap(),
                QueryLogEvent::Q_UPDATED_DB_NAMES => {
                    let mut mts_accessed_dbs = buffer.get_uint8().unwrap();
                    if mts_accessed_dbs > QueryLogEvent::MAX_DBS_IN_EVENT_MTS {
                        mts_accessed_dbs = QueryLogEvent::OVER_MAX_DBS_IN_EVENT_MTS;
                        break;
                    }
                    let mut mts_accessed_db_names = vec![];
                    let mut i = 0;
                    while i < mts_accessed_dbs && buffer.position() < end {
                        let length = end - buffer.position();
                        let len_x = if length < QueryLogEvent::NAME_LEN as usize { length } else { QueryLogEvent::NAME_LEN as usize };
                        mts_accessed_db_names.push(buffer.get_fix_string_len(len_x));
                        i += 1;
                    }
                }
                QueryLogEvent::Q_EXPLICIT_DEFAULTS_FOR_TIMESTAMP => {
                    buffer.forward(1).unwrap();
                }

                QueryLogEvent::Q_DDL_LOGGED_WITH_XID =>
                    event.ddl_xid = buffer.get_uint64().unwrap(),
                QueryLogEvent::Q_DEFAULT_COLLATION_FOR_UTF8MB4 =>
                    {
                        buffer.forward(2).unwrap();
                    }
                QueryLogEvent::Q_SQL_REQUIRE_PRIMARY_KEY =>
                    {
                        buffer.forward(1).unwrap();
                    }
                QueryLogEvent::Q_HRNOW =>
                    {
                        buffer.forward(3).unwrap();
                    }
                _ =>
                    println!("Query_log_event has unknown status vars (first has code: {}), skipping the rest of them", code)
            }
        }
    }


    pub fn event(&self) -> &Event {
        &self.event
    }
    pub fn user(&self) -> &Option<String> {
        &self.user
    }
    pub fn host(&self) -> &Option<String> {
        &self.host
    }
    pub fn query(&self) -> &Option<String> {
        &self.query
    }
    pub fn catalog(&self) -> &Option<String> {
        &self.catalog
    }
    pub fn dbname(&self) -> &Option<String> {
        &self.dbname
    }
    pub fn exec_time(&self) -> u32 {
        self.exec_time
    }
    pub fn error_code(&self) -> u16 {
        self.error_code
    }
    pub fn session_id(&self) -> u32 {
        self.session_id
    }
    pub fn flags2(&self) -> u32 {
        self.flags2
    }
    pub fn sql_mode(&self) -> i64 {
        self.sql_mode
    }
    pub fn auto_increment_increment(&self) -> u16 {
        self.auto_increment_increment
    }
    pub fn auto_increment_offset(&self) -> u16 {
        self.auto_increment_offset
    }
    pub fn client_charset(&self) -> u16 {
        self.client_charset
    }
    pub fn client_collation(&self) -> u16 {
        self.client_collation
    }
    pub fn server_collation(&self) -> u16 {
        self.server_collation
    }
    pub fn tv_sec(&self) -> i32 {
        self.tv_sec
    }
    pub fn ddl_xid(&self) -> u64 {
        self.ddl_xid
    }
    pub fn charset_name(&self) -> &Option<String> {
        &self.charset_name
    }
    pub fn time_zone(&self) -> &Option<String> {
        &self.time_zone
    }

    pub fn new() -> Self {
        Self {
            event: Event::new(),
            user: Option::None,
            host: Option::None,
            query: Option::None,
            catalog: Option::None,
            dbname: Option::None,
            exec_time: 0,
            error_code: 0,
            session_id: 0,
            flags2: 0,
            sql_mode: 0,
            auto_increment_increment: 0,
            auto_increment_offset: 0,
            client_charset: 0,
            client_collation: 0,
            server_collation: 0,
            tv_sec: 0,
            ddl_xid: 0,
            charset_name: Option::None,
            time_zone: Option::None,
        }
    }
}

pub struct RandLogEvent {
    event: Event,
    seed1: i64,
    seed2: i64,
}

impl RandLogEvent {
    const RAND_SEED1_OFFSET: u8 = 0;
    const RAND_SEED2_OFFSET: u8 = 8;
    pub fn from(header: &LogHeader, buffer: &mut LogBuffer, description_event: &FormatDescriptionLogEvent) -> Option<Self> {
        let mut event = RandLogEvent {
            event: Event::new(),
            seed1: 0,
            seed2: 0,
        };
        event.event.header = header.clone();
        buffer.up_position(description_event.common_header_len + description_event.post_header_len[RAND_EVENT - 1] as usize).unwrap();
        event.seed1 = buffer.get_int64().ok()?;
        event.seed2 = buffer.get_int64().ok()?;
        Option::Some(event)
    }

    pub fn get_query(&self) -> String {
        String::from(format!("SET SESSION rand_seed1 = {} , rand_seed2 = {}", self.seed1, self.seed2))
    }
}

pub struct RotateLogEvent {
    event: Event,
    file_name: Option<String>,
    position: i64,
}

impl RotateLogEvent {
    const R_POS_OFFSET: usize = 0;
    const R_IDENT_OFFSET: u8 = 8;
    const FN_REFLEN: usize = 512;
    pub fn from(header: &LogHeader, buffer: &mut LogBuffer, description_event: &FormatDescriptionLogEvent) -> Option<Self> {
        let mut event = RotateLogEvent {
            event: Event::new(),
            file_name: None,
            position: 0,
        };
        let common_header_len = description_event.common_header_len;
        let post_header_len = description_event.post_header_len[ROTATE_EVENT - 1] as usize;

        buffer.up_position(common_header_len + Self::R_POS_OFFSET).unwrap();

        event.position = if post_header_len != 0 { buffer.get_int64().ok()? } else { 4 };

        let filename_offset = common_header_len + post_header_len;
        let mut filename_len = buffer.limit() - filename_offset;

        if filename_len > Self::FN_REFLEN - 1 {
            filename_len = Self::FN_REFLEN - 1;
        }

        buffer.up_position(filename_offset).unwrap();
        event.file_name = buffer.get_fix_string_len(filename_len);
        Option::Some(event)
    }


    pub fn file_name(&self) -> &Option<String> {
        &self.file_name
    }
    pub fn position(&self) -> i64 {
        self.position
    }
}

pub struct RowsLogBuffer {}

pub struct RowsLogEvent {
    event: Event,
    table_id: u64,
    table_map_log_event: TableMapLogEvent,
    column_len: usize,
    partial: bool,
    columns: BitSet,
    change_columns: BitSet,
    json_column_count: i32,
    rows_buf: LogBuffer,
    flags: u16,
}

impl RowsLogEvent {
    const STMT_END_F: u8 = 1;
    const NO_FOREIGN_KEY_CHECKS_F: u8 = (1 << 1);
    const RELAXED_UNIQUE_CHECKS_F: u8 = (1 << 2);
    const COMPLETE_ROWS_F: u8 = (1 << 3);
    const RW_MAPID_OFFSET: u8 = 0;
    const RW_FLAGS_OFFSET: u8 = 6;
    const RW_VHLEN_OFFSET: u8 = 8;
    const _RW_V_TAG_LEN: u8 = 1;
    const RW_V_EXTRAINFO_TAG: u8 = 0;

    pub fn from(header: &LogHeader, buffer: &mut LogBuffer, description_event: &FormatDescriptionLogEvent, partial: bool) -> Self {
        let mut event = RowsLogEvent {
            event: Event::new(),
            table_id: 0,
            table_map_log_event: TableMapLogEvent::new(),
            column_len: 0,
            partial,
            columns: Default::default(),
            change_columns: Default::default(),
            json_column_count: 0,
            rows_buf: LogBuffer::new(),
            flags: 0,
        };
        event.event.header = header.clone();
        let common_header_len = description_event.common_header_len;
        let post_header_len = description_event.post_header_len[header.kind - 1];
        let mut header_len = 0;
        buffer.up_position(common_header_len + RowsLogEvent::RW_MAPID_OFFSET as usize).unwrap();

        if post_header_len == 6 {
            /*
             * Master is of an intermediate source tree before 5.1.4. Id is 4
             * bytes
             */
            event.table_id = buffer.get_uint32().unwrap() as u64;
        } else {
            event.table_id = buffer.get_uint48().unwrap();
        }

        event.flags = buffer.get_uint16().unwrap();

        if post_header_len == FormatDescriptionLogEvent::ROWS_HEADER_LEN_V2 {
            header_len = buffer.get_uint16().unwrap();
            header_len -= 2;
            let start = buffer.position();
            let end = start + header_len as usize;
            let mut i = start;
            while i < end {
                let result = buffer.get_uint8_pos(i).unwrap();
                i += 1;
                match result {
                    RowsLogEvent::RW_V_EXTRAINFO_TAG => {
                        buffer.up_position(i + EXTRA_ROW_INFO_LEN_OFFSET as usize).unwrap();
                        let check_len = buffer.get_uint8().unwrap();
                        let val = check_len - EXTRA_ROW_INFO_HDR_BYTES;// EXTRA_ROW_INFO_LEN_OFFSET
                        assert_eq!(buffer.get_uint8().unwrap(), val);
                        let mut j = 0;
                        while j < val {
                            assert_eq!(buffer.get_uint8().unwrap(), val);
                            j += 1;
                        }
                    }
                    _ => i = end
                }
            }
        }

        buffer.up_position(common_header_len + post_header_len as usize + header_len as usize).unwrap();
        event.column_len = buffer.get_packed_i64() as usize;
        event.partial = partial;
        event.columns = buffer.get_bit_map(event.column_len);
        if header.kind == UPDATE_ROWS_EVENT_V1 || header.kind == UPDATE_ROWS_EVENT
            || header.kind == PARTIAL_UPDATE_ROWS_EVENT {
            event.change_columns = buffer.get_bit_map(event.column_len);
        } else {
            event.change_columns = event.columns.clone();
        }
        let data_size = buffer.limit() - buffer.position();
        event.rows_buf = buffer.duplicate_len(data_size).unwrap();
        event
    }

    pub fn fill_table(&mut self, context: &mut LogContext) {
        self.table_map_log_event = context.get_table(self.table_id).clone();

        if self.flags & Self::STMT_END_F as u16 != 0 {
            context.clear_all_tables()
        }

        let mut json_column_count = 0;
        let column_cnt = self.table_map_log_event.column_cnt() as usize;

        let column_info = self.table_map_log_event.column_info();

        let mut i = 0;
        while i < column_cnt {
            let info = column_info.get(i).unwrap();

            if info.kind == MYSQL_TYPE_JSON {
                json_column_count += 1;
            }
            self.json_column_count = json_column_count;
            i += 1;
        }
    }
    pub fn new() -> Self {
        Self {
            event: Event::new(),
            table_id: 0,
            table_map_log_event: TableMapLogEvent::new(),
            column_len: 0,
            partial: false,
            columns: BitSet::default(),
            change_columns: BitSet::default(),
            json_column_count: 0,
            rows_buf: LogBuffer::new(),
            flags: 0,
        }
    }
}

pub struct RowsQueryLogEvent {
    ignorable_log_event: IgnorableLogEvent,
    rows_query: Option<String>,
}

impl RowsQueryLogEvent {
    pub fn from(header: &LogHeader, buffer: &mut LogBuffer, description_event: &FormatDescriptionLogEvent) -> Option<Self> {
        let ignorable_log_event = IgnorableLogEvent::from(header, buffer, description_event);

        let common_header_len = description_event.common_header_len;
        let post_header_len = description_event.post_header_len[header.kind - 1] as usize;

        let offset = common_header_len + post_header_len + 1;

        let len = buffer.limit() - offset;

        let mut event = RowsQueryLogEvent {
            ignorable_log_event,
            rows_query: None,
        };
        event.rows_query = Option::Some(buffer.get_full_string_pos_len(offset, len).unwrap());
        Option::Some(event)
    }
}

pub struct StartLogEventV3 {
    event: Event,
    binlog_version: u16,
    server_version: Option<String>,
}

impl StartLogEventV3 {
    const ST_SERVER_VER_LEN: usize = 50;
    const ST_BINLOG_VER_OFFSET: usize = 0;
    const ST_SERVER_VER_OFFSET: usize = 2;


    pub fn from(header: &LogHeader, buffer: &mut LogBuffer, description_event: &FormatDescriptionLogEvent) -> Option<Self> {
        let mut event = StartLogEventV3 {
            event: Event::new(),
            binlog_version: 0,
            server_version: None,
        };
        event.event.header = header.clone();
        buffer.up_position(description_event.common_header_len).unwrap();
        event.binlog_version = buffer.get_uint16().ok()?;
        event.server_version = Option::Some(buffer.get_fix_string_len(Self::ST_SERVER_VER_LEN)?);
        Option::Some(event)
    }

    pub fn from_none() -> Self {
        let mut event = StartLogEventV3 {
            event: Event::new(),
            binlog_version: 0,
            server_version: None,
        };
        event.event.header = LogHeader::from_kind(START_EVENT_V3);
        event
    }


    pub fn binlog_version(&self) -> u16 {
        self.binlog_version
    }
    pub fn server_version(&self) -> &Option<String> {
        &self.server_version
    }
    pub fn new() -> Self {
        Self { event: Event::new(), binlog_version: 0, server_version: None }
    }
}

pub struct StopLogEvent {
    event: Event,
}

impl StopLogEvent {
    pub fn from(header: &LogHeader, buffer: &mut LogBuffer, description_event: &FormatDescriptionLogEvent) -> Option<Self> {
        let mut event = StopLogEvent {
            event: Event::new()
        };
        event.event.header = header.clone();
        Option::Some(event)
    }
}

pub struct TableMapLogEvent {
    event: Event,
    dbname: Option<String>,
    tblname: Option<String>,
    column_cnt: i64,
    column_info: Vec<ColumnInfo>,
    table_id: u64,
    null_bits: bit_set::BitSet,
    default_charset: i32,
    exist_optional_meta_data: bool,
}

impl TableMapLogEvent {
    const TM_MAPID_OFFSET: usize = 0;
    const TM_FLAGS_OFFSET: u8 = 6;
    const SIGNEDNESS: u8 = 1;
    const DEFAULT_CHARSET: u8 = 2;
    const COLUMN_CHARSET: u8 = 3;
    const COLUMN_NAME: u8 = 4;
    const SET_STR_VALUE: u8 = 5;
    const ENUM_STR_VALUE: u8 = 6;
    const GEOMETRY_TYPE: u8 = 7;
    const SIMPLE_PRIMARY_KEY: u8 = 8;
    const PRIMARY_KEY_WITH_PREFIX: u8 = 9;
    const ENUM_AND_SET_DEFAULT_CHARSET: u8 = 10;
    const ENUM_AND_SET_COLUMN_CHARSET: u8 = 11;
    const COLUMN_VISIBILITY: u8 = 12;

    pub fn from(header: LogHeader, buffer: &mut LogBuffer, description_event: &FormatDescriptionLogEvent) -> Result<TableMapLogEvent, String> {
        let mut event = TableMapLogEvent {
            event: Event::new(),
            dbname: Option::None,
            tblname: Option::None,
            column_cnt: 0,
            column_info: vec![],
            table_id: 0,
            null_bits: Default::default(),
            default_charset: 0,
            exist_optional_meta_data: false,
        };
        let common_header_len = description_event.common_header_len;
        let post_header_len = description_event.post_header_len[event.event.header.kind - 1] as usize;
        buffer.up_position(common_header_len + TableMapLogEvent::TM_MAPID_OFFSET).unwrap();


        if post_header_len == 6 {
            event.table_id = buffer.get_uint32().unwrap() as u64;
        } else {
            event.table_id = buffer.get_uint48().unwrap();
        }


        buffer.up_position(common_header_len + post_header_len).unwrap();
        event.dbname = buffer.get_string().unwrap();
        buffer.forward(1).unwrap();
        event.tblname = buffer.get_string().unwrap();
        buffer.forward(1).unwrap();
        event.column_cnt = buffer.get_packed_i64();
        let mut i = 0;
        while i < event.column_cnt {
            let mut info = ColumnInfo::new();
            info.kind = buffer.get_uint8().unwrap();
            event.column_info.push(info);
            i += 1;
        }

        if buffer.position() < buffer.limit() {
            let field_size = buffer.get_packed_i64();

            TableMapLogEvent::decode_fields(&mut event, buffer, field_size as usize);
            event.null_bits = buffer.get_bit_map(event.column_cnt as usize);

            let mut i = 0 as usize;


            while i < event.column_cnt as usize {
                if (event.null_bits).contains(i as usize) {
                    event.column_info[i].nullable = true;
                }
                i += 1;
            }
        }

        event.exist_optional_meta_data = false;
        let mut default_charset_pairs: Option<Vec<Pair>> = Option::None;
        let mut column_charsets: Option<Vec<i32>> = Option::None;
        while buffer.has_remaining() {
            let kind = buffer.get_uint8().unwrap();
            let len = buffer.get_packed_i64() as usize;
            match kind {
                TableMapLogEvent::SIGNEDNESS => TableMapLogEvent::parse_signedness(&mut event, buffer, len),
                TableMapLogEvent::DEFAULT_CHARSET => {
                    default_charset_pairs = TableMapLogEvent::parse_default_charset(&mut event, buffer, len);
                }
                TableMapLogEvent::COLUMN_CHARSET => {
                    column_charsets = TableMapLogEvent::parse_column_charset(buffer, len)
                }
                TableMapLogEvent::COLUMN_NAME => {
                    // set @@global.binlog_row_metadata='FULL'
                    // 主要是补充列名相关信息
                    event.exist_optional_meta_data = true;
                    TableMapLogEvent::parse_column_name(&mut event, buffer, len);
                }
                TableMapLogEvent::SET_STR_VALUE => TableMapLogEvent::parse_set_str_value(&mut event, buffer, len, true),
                TableMapLogEvent::ENUM_STR_VALUE => TableMapLogEvent::parse_set_str_value(&mut event, buffer, len, false),
                TableMapLogEvent::GEOMETRY_TYPE => TableMapLogEvent::parse_geometry_type(&mut event, buffer, len),
                TableMapLogEvent::SIMPLE_PRIMARY_KEY => TableMapLogEvent::parse_simple_pk(&mut event, buffer, len),
                TableMapLogEvent::PRIMARY_KEY_WITH_PREFIX => TableMapLogEvent::parse_pk_with_prefix(&mut event, buffer, len),
                TableMapLogEvent::ENUM_AND_SET_DEFAULT_CHARSET => {
                    TableMapLogEvent::parse_default_charset(&mut event, buffer, len);
                }
                TableMapLogEvent::ENUM_AND_SET_COLUMN_CHARSET => {
                    TableMapLogEvent::parse_column_charset(buffer, len);
                }
                TableMapLogEvent::COLUMN_VISIBILITY => TableMapLogEvent::parse_column_visibility(&mut event, buffer, len),
                _ => {
                    return Result::Err(format!("unknown kind:  {}", kind));
                }
            }

            if event.exist_optional_meta_data {
                let mut index = 0 as usize;
                let mut char_col_index = 0;
                let mut i = 0;
                while i < event.column_cnt as usize {
                    let mut cs = -1;
                    let kind = TableMapLogEvent::get_real_type(event.column_info[i].kind, event.column_info[i].meta);
                    if TableMapLogEvent::is_character_type(kind) {
                        if let Some(paris) = &default_charset_pairs {
                            if !paris.is_empty() {
                                if index < paris.len() && char_col_index == paris[i].col_index {
                                    cs = paris[i].col_charset;
                                    index += 1;
                                } else {
                                    cs = event.default_charset
                                }
                                char_col_index += 1;
                            }
                        } else if let Some(charsets) = &column_charsets {
                            cs = charsets[index];
                            index += 1;
                        }
                        (event.column_info)[i].charset = cs;
                    }
                    i += 1;
                }
            }
        }
        Result::Ok(event)
    }

    fn decode_fields(event: &mut TableMapLogEvent, buffer: &mut LogBuffer, len: usize) {
        let limit = buffer.limit();
        let new_limit = len + buffer.position();
        buffer.new_limit(new_limit).unwrap();

        let mut i = 0;
        while i < event.column_cnt as usize {
            let info = &mut event.column_info[i];
            let mut binlog_type = info.kind;
            if binlog_type == MYSQL_TYPE_TYPED_ARRAY {
                binlog_type = buffer.get_uint8().unwrap();
            }

            match binlog_type {
                MYSQL_TYPE_TINY_BLOB |
                MYSQL_TYPE_BLOB |
                MYSQL_TYPE_MEDIUM_BLOB |
                MYSQL_TYPE_LONG_BLOB |
                MYSQL_TYPE_DOUBLE |
                MYSQL_TYPE_FLOAT |
                MYSQL_TYPE_GEOMETRY |
                MYSQL_TYPE_TIME2 |
                MYSQL_TYPE_DATETIME2 |
                MYSQL_TYPE_TIMESTAMP2 |
                MYSQL_TYPE_JSON => {
                    info.meta = buffer.get_uint8().unwrap() as u16;
                }
                MYSQL_TYPE_SET |
                MYSQL_TYPE_ENUM |
                MYSQL_TYPE_STRING |
                MYSQL_TYPE_NEWDECIMAL => {
                    let mut x = (buffer.get_uint8().unwrap() as u16) << 8;
                    x += buffer.get_uint8().unwrap() as u16;
                    info.meta = x;
                }
                MYSQL_TYPE_BIT => {
                    info.meta = buffer.get_uint16().unwrap();
                }
                MYSQL_TYPE_VARCHAR => {
                    info.meta = buffer.get_uint16().unwrap();
                }
                _ => {
                    info.meta = 0;
                }
            }
            i += 1;
        }
        buffer.new_limit(limit).unwrap();
    }

    fn parse_signedness(event: &mut TableMapLogEvent, buffer: &mut LogBuffer, length: usize) {
        let mut datas = vec![];
        let mut i = 0;
        while i < length {
            let ut = buffer.get_uint8().unwrap();
            let mut c = 0x80;
            while c != 0 {
                datas.push((ut & c) > 0);
                c >>= 1;
            }
            i += 1;
        }

        let mut i = 0;
        let mut index = 0;
        while i < event.column_cnt as usize {
            if TableMapLogEvent::is_numeric_type(event.column_info[i].kind) {
                event.column_info[i].unsigned = datas[index];
                index += 1;
            }
            i += 1;
        }
    }

    fn parse_default_charset(event: &mut TableMapLogEvent, buffer: &mut LogBuffer, length: usize) -> Option<Vec<Pair>> {
        let limit = buffer.position() + length;
        event.default_charset = buffer.get_packed_i64() as i32;
        let mut datas = vec![];
        while buffer.has_remaining() && buffer.position() < limit {
            let col_index = buffer.get_packed_i64() as i32;
            let col_charset = buffer.get_packed_i64() as i32;
            let mut pair = Pair::new();
            pair.col_index = col_index;
            pair.col_charset = col_charset;
            datas.push(pair)
        }
        Option::Some(datas)
    }

    fn parse_column_charset(buffer: &mut LogBuffer, length: usize) -> Option<Vec<i32>> {
        let limit = buffer.position() + length;
        let mut datas = vec![];
        while buffer.has_remaining() && buffer.position() < limit {
            let col_charset = buffer.get_packed_i64() as i32;
            datas.push(col_charset);
        }

        Option::Some(datas)
    }

    fn parse_column_visibility(event: &mut TableMapLogEvent, buffer: &mut LogBuffer, length: usize) {
        let mut datas = vec![];
        let mut i = 0;
        while i < length {
            let ut = buffer.get_uint8().unwrap();
            let mut c = 0x80;
            while c != 0 {
                datas.push((ut & c) > 0);
                c >>= 1;
            }
            i += 1;
        }

        let mut i = 0;
        while i < event.column_cnt as usize {
            event.column_info[i].visibility = datas[i];
            i += 1;
        }
    }

    fn parse_column_name(event: &mut TableMapLogEvent, buffer: &mut LogBuffer, length: usize) {
        let limit = buffer.position() + length;
        let index = 0;
        while buffer.has_remaining() && buffer.position() < limit {
            let len = buffer.get_packed_i64() as usize;
            event.column_info[index].name = buffer.get_fix_string_len(len).unwrap();
        }
    }

    fn parse_set_str_value(event: &mut TableMapLogEvent, buffer: &mut LogBuffer, length: usize, set: bool) {
        let limit = buffer.position() + length;
        let mut datas = vec![];
        while buffer.has_remaining() && buffer.position() < limit {
            let count = buffer.get_packed_i64() as i32;
            let mut data = vec![];
            let i = 0;
            while i < count {
                let len1 = buffer.get_packed_i64() as usize;
                data.push(buffer.get_fix_string_len(len1).unwrap())
            }
            datas.push(data)
        }

        let mut index = 0;
        let mut i = 0;
        while i < event.column_cnt as usize {
            if set && TableMapLogEvent::get_real_type(event.column_info[i].kind, event.column_info[i].meta) == MYSQL_TYPE_SET {
                event.column_info[i].set_enum_values = datas[index].clone();
                index += 1;
            }
            if !set && TableMapLogEvent::get_real_type(event.column_info[i].kind, event.column_info[i].meta) == MYSQL_TYPE_ENUM {
                event.column_info[i].set_enum_values = datas[index].clone();
                index += 1;
            }
            i += 1;
        }
    }

    fn parse_geometry_type(event: &mut TableMapLogEvent, buffer: &mut LogBuffer, length: usize) {
        let limit = buffer.position() + length;
        let mut datas = vec![];
        while buffer.has_remaining() && buffer.position() < limit {
            let col_type = buffer.get_packed_i64() as i32;
            datas.push(col_type);
        }
        let mut index = 0;
        let mut i = 0;

        while i < event.column_cnt as usize {
            if event.column_info[i].kind == MYSQL_TYPE_GEOMETRY {
                event.column_info[i].geo_type = datas[index];
                index += 1;
            }
            i += 1;
        }
    }

    fn parse_simple_pk(event: &mut TableMapLogEvent, buffer: &mut LogBuffer, length: usize) {
        // stores primary key's column information extracted from
        // field. Each column has an index and a prefix which are
        // stored as a unit_pair. prefix is always 0 for
        // SIMPLE_PRIMARY_KEY field.
        let limit = buffer.position() + length;
        while buffer.has_remaining() && buffer.position() < limit {
            let col_index = buffer.get_packed_i64() as usize;
            event.column_info[col_index].pk = true;
        }
    }

    fn parse_pk_with_prefix(event: &mut TableMapLogEvent, buffer: &mut LogBuffer, length: usize) {
        let limit = buffer.position() + length;
        while buffer.has_remaining() && buffer.position() < limit {
            let col_index = buffer.get_packed_i64() as usize;
            // prefix length, 比如 char(32)
            let col_prefix = buffer.get_packed_i64();
            event.column_info[col_index].pk = true;
        }
    }

    fn is_numeric_type(kind: u8) -> bool {
        match kind {
            MYSQL_TYPE_TINY |
            MYSQL_TYPE_SHORT |
            MYSQL_TYPE_INT24 |
            MYSQL_TYPE_LONG |
            MYSQL_TYPE_LONGLONG |
            MYSQL_TYPE_NEWDECIMAL |
            MYSQL_TYPE_FLOAT |
            MYSQL_TYPE_DOUBLE => true,
            _ => false
        }
    }

    fn is_character_type(kind: u8) -> bool {
        match kind {
            MYSQL_TYPE_STRING |
            MYSQL_TYPE_VAR_STRING |
            MYSQL_TYPE_VARCHAR |
            MYSQL_TYPE_BLOB => true,
            _ => false
        }
    }

    fn get_real_type(mut kind: u8, meta: u16) -> u8 {
        if kind == MYSQL_TYPE_STRING {
            if meta >= 256 {
                let byte0 = (meta >> 8) as u8;
                if byte0 & 0x30 != 0x30 {
                    kind = byte0 | 0x30;
                } else {
                    match byte0 {
                        MYSQL_TYPE_SET |
                        MYSQL_TYPE_ENUM |
                        MYSQL_TYPE_STRING => kind = byte0,
                        _ => {}
                    }
                }
            }
        }
        kind
    }


    pub fn event(&self) -> &Event {
        &self.event
    }
    pub fn dbname(&self) -> &Option<String> {
        &self.dbname
    }
    pub fn tblname(&self) -> &Option<String> {
        &self.tblname
    }
    pub fn column_cnt(&self) -> i64 {
        self.column_cnt
    }
    pub fn column_info(&self) -> &Vec<ColumnInfo> {
        &self.column_info
    }
    pub fn table_id(&self) -> u64 {
        self.table_id
    }
    pub fn null_bits(&self) -> &bit_set::BitSet {
        &self.null_bits
    }
    pub fn default_charset(&self) -> i32 {
        self.default_charset
    }
    pub fn exist_optional_meta_data(&self) -> bool {
        self.exist_optional_meta_data
    }


    pub fn set_event(&mut self, event: Event) {
        self.event = event;
    }
    pub fn set_dbname(&mut self, dbname: Option<String>) {
        self.dbname = dbname;
    }
    pub fn set_tblname(&mut self, tblname: Option<String>) {
        self.tblname = tblname;
    }
    pub fn set_column_cnt(&mut self, column_cnt: i64) {
        self.column_cnt = column_cnt;
    }
    pub fn set_column_info(&mut self, column_info: Vec<ColumnInfo>) {
        self.column_info = column_info;
    }
    pub fn set_table_id(&mut self, table_id: u64) {
        self.table_id = table_id;
    }
    pub fn set_null_bits(&mut self, null_bits: bit_set::BitSet) {
        self.null_bits = null_bits;
    }
    pub fn set_default_charset(&mut self, default_charset: i32) {
        self.default_charset = default_charset;
    }
    pub fn set_exist_optional_meta_data(&mut self, exist_optional_meta_data: bool) {
        self.exist_optional_meta_data = exist_optional_meta_data;
    }
    pub fn new() -> Self {
        Self {
            event: Event::new(),
            dbname: Option::None,
            tblname: Option::None,
            column_cnt: 0,
            column_info: vec![],
            table_id: 0,
            null_bits: BitSet::default(),
            default_charset: 0,
            exist_optional_meta_data: false,
        }
    }
}

pub struct ColumnInfo {
    kind: u8,
    meta: u16,
    name: String,
    unsigned: bool,
    pk: bool,
    set_enum_values: Vec<String>,
    charset: i32,
    geo_type: i32,
    nullable: bool,
    visibility: bool,
    array: bool,
}

impl ColumnInfo {
    pub fn new() -> Self {
        Self {
            kind: 0,
            meta: 0,
            name: String::new(),
            unsigned: false,
            pk: false,
            set_enum_values: vec![],
            charset: 0,
            geo_type: 0,
            nullable: false,
            visibility: false,
            array: false,
        }
    }
}

impl Clone for ColumnInfo {
    fn clone(&self) -> Self {
        ColumnInfo {
            kind: self.kind,
            meta: self.meta,
            name: self.name.clone(),
            unsigned: self.unsigned,
            pk: self.pk,
            set_enum_values: self.set_enum_values.to_vec(),
            charset: self.charset,
            geo_type: self.geo_type,
            nullable: self.nullable,
            visibility: self.visibility,
            array: self.array,
        }
    }
}

struct Pair {
    col_index: i32,
    col_charset: i32,
}

impl Pair {
    pub fn new() -> Self {
        Self { col_index: 0, col_charset: 0 }
    }
}


impl Display for ColumnInfo {
    fn fmt(&self, f: &mut Formatter<'_>) -> std::fmt::Result {
        write!(f, "ColumnInfo: kind: {}, meta: {}, name: {} unsigned: {}, pk: {}, set_enum_values: {:?}, charset: {}, geo_type: {}, nullable: {}, visibility: {}, array: {} "
               , self.kind, self.meta, self.name, self.unsigned, self.pk, self.set_enum_values, self.charset, self.geo_type, self.nullable, self.visibility, self.array)
    }
}

pub struct TransactionContextLogEvent {
    event: Event,
}

impl TransactionContextLogEvent {
    pub fn from(header: &LogHeader, buffer: &mut LogBuffer, description_event: &FormatDescriptionLogEvent) -> Option<Self> {
        let mut event = TransactionContextLogEvent {
            event: Event::new(),
        };
        event.event.header = header.clone();
        Option::Some(event)
    }
}

pub struct TransactionPayloadLogEvent {
    event: Event,
}

impl TransactionPayloadLogEvent {
    pub fn from(header: &LogHeader, buffer: &mut LogBuffer, description_event: &FormatDescriptionLogEvent) -> Option<Self> {
        let mut event = TransactionPayloadLogEvent {
            event: Event::new(),
        };
        event.event.header = header.clone();
        Option::Some(event)
    }
}

pub struct UnknownLogEvent {
    event: Event,
}

impl UnknownLogEvent {
    pub fn from(header: &LogHeader, buffer: &mut LogBuffer, description_event: &FormatDescriptionLogEvent) -> Option<Self> {
        let mut event = UnknownLogEvent {
            event: Event::new()
        };
        event.event.header = header.clone();
        Option::Some(event)
    }
}

pub struct UpdateRowsLogEvent {
    rows_log_event: RowsLogEvent,
}

impl UpdateRowsLogEvent {
    pub fn from(header: &LogHeader, buffer: &mut LogBuffer, description_event: &FormatDescriptionLogEvent) -> Option<Self> {
        let mut event = UpdateRowsLogEvent {
            rows_log_event: RowsLogEvent::new(),
        };
        event.rows_log_event = RowsLogEvent::from(header, buffer, description_event, false);
        Option::Some(event)
    }

    pub fn from_partial(header: &LogHeader, buffer: &mut LogBuffer, description_event: &FormatDescriptionLogEvent, partial: bool) -> Option<Self> {
        let mut event = UpdateRowsLogEvent {
            rows_log_event: RowsLogEvent::new(),
        };
        event.rows_log_event = RowsLogEvent::from(header, buffer, description_event, partial);
        Option::Some(event)
    }
}

pub struct UserVarLogEvent {
    event: Event,
    name: Option<String>,
    value: Serializable,
    kind: i8,
    charset_number: u32,
    is_null: bool,
}

impl UserVarLogEvent {
    const STRING_RESULT: i8 = 0;
    const REAL_RESULT: i8 = 1;
    const INT_RESULT: i8 = 2;
    const ROW_RESULT: i8 = 3;
    const DECIMAL_RESULT: i8 = 4;
    const UV_VAL_LEN_SIZE: i8 = 4;
    const UV_VAL_IS_NULL: i8 = 1;
    const UV_VAL_TYPE_SIZE: i8 = 1;
    const UV_NAME_LEN_SIZE: i8 = 4;
    const UV_CHARSET_NUMBER_SIZE: i8 = 4;


    pub fn from(header: &LogHeader, buffer: &mut LogBuffer, description_event: &FormatDescriptionLogEvent) -> Option<Self> {
        let mut event = UserVarLogEvent {
            event: Event::new(),
            name: None,
            value: Serializable::Null,
            kind: 0,
            charset_number: 0,
            is_null: false,
        };
        buffer.up_position(description_event.common_header_len + description_event.post_header_len[USER_VAR_EVENT - 1] as usize);
        let name_len = buffer.get_uint32().ok()? as usize;
        event.name = buffer.get_fix_string_len(name_len);
        event.is_null = 0 != buffer.get_int8().ok()?;
        if event.is_null {
            event.kind = Self::STRING_RESULT;
            event.charset_number = 63;
            event.value = Serializable::Null;
        } else {
            event.kind = buffer.get_int8().ok()?;
            event.charset_number = buffer.get_uint32().ok()?;
            let value_len = buffer.get_uint32().ok()?;
            let limit = buffer.limit();
            let position = buffer.position();
            buffer.new_limit(position + value_len as usize);

            match event.kind {
                Self::REAL_RESULT => {
                    event.value = Serializable::Double(buffer.get_double64())
                }
                Self::INT_RESULT => {
                    if value_len == 8 {
                        event.value = Serializable::Long(buffer.get_int64().ok()?)
                    } else if value_len == 4 {
                        event.value = Serializable::Long(buffer.get_uint32().ok()? as i64);
                    } else {
                        println!("Error INT_RESULT length: {}", value_len);
                        return Option::None;
                    }
                }
                Self::DECIMAL_RESULT => {
                    let precision = buffer.get_int8().ok()? as usize;
                    let scale = buffer.get_int8().ok()? as usize;
                    event.value = Serializable::BigDecimal(buffer.get_decimal(precision, scale).unwrap());
                }
                Self::STRING_RESULT => {
                    todo!()
                }
                Self::ROW_RESULT => {
                    println!("ROW_RESULT is unsupported");
                    return Option::None;
                }
                _ => {
                    event.value = Serializable::Null
                }
            }
            buffer.new_limit(limit);
        }
        Option::Some(event)
    }
    pub fn get_query(&self) -> String {
        if Serializable::Null == self.value {
            return String::from(format!("SET @{} := NULL", self.name.as_ref().unwrap()));
        } else if self.kind == Self::STRING_RESULT {
            return match &self.value {
                Serializable::BigDecimal(d) => {
                    String::from(format!("SET @ {} := \'{}\'", self.name.as_ref().unwrap(), d.to_string()))
                }
                Serializable::String(s) => {
                    String::from(format!("SET @ {} := \'{}\'", self.name.as_ref().unwrap(), s))
                }
                Serializable::Double(d) => {
                    String::from(format!("SET @ {} := \'{}\'", self.name.as_ref().unwrap(), d))
                }
                Serializable::Long(d) => {
                    String::from(format!("SET @ {} := \'{}\'", self.name.as_ref().unwrap(), d))
                }
                Serializable::Null => {
                    String::from(format!("SET @ {} := \'{}\'", self.name.as_ref().unwrap(), String::from("empty")))
                }
            };
        } else {
            String::from(format!("SET @ {} := \'{}\'", self.name.as_ref().unwrap(), self.value))
        }
    }
}

pub struct ViewChangeEvent {
    event: Event,
}

impl ViewChangeEvent {
    pub fn from(header: &LogHeader, buffer: &mut LogBuffer, description_event: &FormatDescriptionLogEvent) -> Option<Self> {
        let mut event = ViewChangeEvent {
            event: Event::new(),
        };
        event.event.header = header.clone();
        Option::Some(event)
    }
}

pub struct WriteRowsLogEvent {
    event: Event,
}

impl WriteRowsLogEvent {
    pub fn from(header: &LogHeader, buffer: &mut LogBuffer, description_event: &FormatDescriptionLogEvent) -> Option<Self> {
        let mut event = WriteRowsLogEvent {
            event: Event::new()
        };
        event.event.header = header.clone();
        Option::Some(event)
    }
}

pub struct XaPrepareLogEvent {
    event: Event,
    one_phase: bool,
    format_id: i32,
    gtrid_length: i32,
    bqual_length: i32,
    data: Box<[u8]>,
}

impl XaPrepareLogEvent {
    pub fn from(header: &LogHeader, buffer: &mut LogBuffer, description_event: &FormatDescriptionLogEvent) -> Option<Self> {
        let mut event = XaPrepareLogEvent {
            event: Event::new(),
            one_phase: false,
            format_id: 0,
            gtrid_length: 0,
            bqual_length: 0,
            data: Box::from(vec![]),
        };
        event.event.header = header.clone();
        let common_header_len = description_event.common_header_len;
        let post_header_len = description_event.post_header_len[header.kind - 1] as usize;

        let offset = common_header_len + post_header_len;

        buffer.up_position(offet);

        event.one_phase = if buffer.get_int8() == 0x00 { false } else { true };
        event.format_id = buffer.get_int32().unwrap();
        event.gtrid_length = buffer.get_int32().unwrap();
        event.bqual_length = buffer.get_int32().unwrap();


        let MY_XIDDATASIZE = 128;

        if MY_XIDDATASIZE >= event.gtrid_length + event.bqual_length
            && event.gtrid_length >= 0 && event.gtrid_length <=64
            && event.bqual_length >= 0 &&event.bqual_length >= 64{
            event.data = buffer.get_data_len(event.gtrid_length as usize + event.bqual_length as usize);
        } else {
            event.format_id = -1;
            event.gtrid_length = 0;
            event.bqual_length = 0;
        }
        Option::Some(event)
    }

    pub fn one_phase(&self) -> bool {
        self.one_phase
    }
    pub fn format_id(&self) -> i32 {
        self.format_id
    }
    pub fn gtrid_length(&self) -> i32 {
        self.gtrid_length
    }
    pub fn bqual_length(&self) -> i32 {
        self.bqual_length
    }
    pub fn data(&self) -> &Box<[u8]> {
        &self.data
    }
}

pub struct XidLogEvent {
    event: Event,
    xid: i64
}


impl XidLogEvent {

    pub fn from(header: &LogHeader, buffer: &mut LogBuffer, description_event: &FormatDescriptionLogEvent) -> Option<Self> {
        let event = XidLogEvent {
            event: Event::new(),
            xid: 0
        };
        buffer.up_position(description_event.common_header_len + description_event.post_header_len[XID_EVENT -1] as usize);
        Option::Some(event)
    }


    pub fn xid(&self) -> i64 {
        self.xid
    }
}
pub enum LogEvent {
    AppendBlockLog(AppendBlockLogEvent),
    BeginLoadQueryLog(BeginLoadQueryLogEvent),
    CreateFileLog(CreateFileLogEvent),
    DeleteFileLog(DeleteFileLogEvent),
    DeleteRowsLog(DeleteRowsLogEvent),
    ExecuteLoadLog(ExecuteLoadLogEvent),
    ExecuteLoadQueryLog(ExecuteLoadQueryLogEvent),
    FormatDescriptionLog(FormatDescriptionLogEvent),
    GtidLog(GtidLogEvent),
    HeartbeatLog(HeartbeatLogEvent),
    IgnorableLog(IgnorableLogEvent),
    IncidentLog(IncidentLogEvent),
    InvarianceLog(InvarianceLogEvent),
    LoadLog(LoadLogEvent),
    // LogEvent(LogEventHeader),
    PreviousGtidsLog(PreviousGtidsLogEvent),
    QueryLog(QueryLogEvent),
    RandLog(RandLogEvent),
    RotateLog(RotateLogEvent),
    RowsLogBuffer(RowsLogBuffer),
    RowsLog(RowsLogEvent),
    RowsQueryLog(RowsQueryLogEvent),
    StartLogV3(StartLogEventV3),
    StopLog(StopLogEvent),
    TableMapLog(TableMapLogEvent),
    TransactionContextLog(TransactionContextLogEvent),
    TransactionPayloadLog(TransactionPayloadLogEvent),
    UnknownLog(UnknownLogEvent),
    UpdateRowsLog(UpdateRowsLogEvent),
    UserVarLog(UserVarLogEvent),
    ViewChange(ViewChangeEvent),
    WriteRowsLog(WriteRowsLogEvent),
    XaPrepareLog(XaPrepareLogEvent),
    XidLog(XidLogEvent),
}

pub struct LogContext {
    map_table: HashMap<u64, TableMapLogEvent>,
    description_event: FormatDescriptionLogEvent,
    position: LogPosition,
}

impl LogContext {
    pub fn new() -> Self {
        LogContext {
            map_table: HashMap::new(),
            //USE FORMAT_DESCRIPTION_EVENT_5_x
            description_event: FormatDescriptionLogEvent::from_binlog_version(4),
            position: LogPosition::new(),
        }
    }

    pub fn from(description_event: &FormatDescriptionLogEvent) -> Self {
        let mut context = LogContext {
            map_table: Default::default(),
            description_event: (*description_event).clone(),
            position: LogPosition::new(),
        };
        context
    }


    pub fn description_event(&self) -> &FormatDescriptionLogEvent {
        &self.description_event
    }
    pub fn position(&self) -> &LogPosition {
        &self.position
    }
    pub fn get_table(&self, table_id: u64) -> &TableMapLogEvent {
        self.map_table.get(&table_id).unwrap()
    }
    pub fn put_map_table(&mut self, map_event: TableMapLogEvent) {
        self.map_table.insert(map_event.table_id, map_event);
    }
    pub fn set_description_event(&mut self, description_event: FormatDescriptionLogEvent) {
        self.description_event = description_event;
    }
    pub fn set_position(&mut self, position: LogPosition) {
        self.position = position;
    }

    pub fn clear_all_tables(&mut self) {
        self.map_table.clear()
    }
}

impl Clone for TableMapLogEvent {
    fn clone(&self) -> Self {
        TableMapLogEvent {
            event: self.event.clone(),
            dbname: self.dbname.clone(),
            tblname: self.tblname.clone(),
            column_cnt: self.column_cnt,
            column_info: self.column_info.to_vec(),
            table_id: self.table_id,
            null_bits: self.null_bits.clone(),
            default_charset: self.default_charset,
            exist_optional_meta_data: self.exist_optional_meta_data,
        }
    }
}


pub struct LogPosition {
    file_name: Option<String>,
    position: usize,
}

impl LogPosition {
    pub fn from_name(file_name: String) -> Self {
        LogPosition {
            file_name: Option::Some(file_name),
            position: 0,
        }
    }
    pub fn from_name_position(file_name: String, position: usize) -> Self {
        LogPosition {
            file_name: Option::Some(file_name),
            position,
        }
    }

    pub fn from_log_position(log_position: &LogPosition) -> Self {
        LogPosition {
            file_name: log_position.file_name.clone(),
            position: log_position.position,
        }
    }
    pub fn new() -> Self {
        LogPosition {
            file_name: Option::None,
            position: 0,
        }
    }
}

impl Display for LogPosition {
    fn fmt(&self, f: &mut Formatter<'_>) -> std::fmt::Result {
        write!(f, "{} : {}", self.file_name.as_ref().unwrap(), self.position)
    }
}


type StringResult<T> = Result<T, String>;

enum Serializable {
    String(String),
    Double(f64),
    Long(i64),
    BigDecimal(BigDecimal),
    Null,
}

impl PartialEq for Serializable {
    fn eq(&self, other: &Self) -> bool {
        if self == other {
            return true;
        }

        return false;
    }

    fn ne(&self, other: &Self) -> bool {
        if self != other {
            return true;
        }
        return false;
    }
}

impl Display for Serializable {
    fn fmt(&self, f: &mut Formatter<'_>) -> std::fmt::Result {
        write!(f, "{}", self.to_string())
    }
}<|MERGE_RESOLUTION|>--- conflicted
+++ resolved
@@ -1,24 +1,8 @@
 use std::collections::HashMap;
-<<<<<<< HEAD
-use std::env::var;
-use std::f32::consts::E;
-use std::fmt::{Display, Formatter, write};
-use std::iter::Map;
-use std::mem::take;
-use std::ops::Add;
-use std::os::unix::raw::gid_t;
-use bigdecimal::BigDecimal;
-=======
 use std::fmt::{Display, Formatter};
->>>>>>> bf8ee2e0
 use bit_set::BitSet;
 use uuid::Uuid;
-<<<<<<< HEAD
-use crate::command::{get_i64, HeaderPacket};
-use crate::command::event::LogEvent::{FormatDescriptionLog, XidLog};
-=======
 use crate::command::{get_i64};
->>>>>>> bf8ee2e0
 use crate::instance::log_buffer::LogBuffer;
 
 
@@ -882,6 +866,7 @@
     pub const CHECKSUM_VERSION_SPLIT: [u8; 3] = [5, 6, 1];
     pub const CHECKSUM_VERSION_PRODUCT: u32 = ((FormatDescriptionLogEvent::CHECKSUM_VERSION_SPLIT[0] as u32 * 256 + FormatDescriptionLogEvent::CHECKSUM_VERSION_SPLIT[1] as u32) * 256 + FormatDescriptionLogEvent::CHECKSUM_VERSION_SPLIT[2] as u32) as u32;
     #[allow(arithmetic_overflow)]
+
     pub fn from(&mut self, header: &LogHeader, buffer: &mut LogBuffer, description_event: &FormatDescriptionLogEvent) -> Result<FormatDescriptionLogEvent, String> {
         buffer.up_position(description_event.common_header_len).unwrap();
         let mut event = FormatDescriptionLogEvent {
